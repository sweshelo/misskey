<!--
SPDX-FileCopyrightText: syuilo and misskey-project
SPDX-License-Identifier: AGPL-3.0-only
-->

<template>
<div
	v-if="!muted"
	v-show="!isDeleted"
	ref="rootEl"
	v-hotkey="keymap"
	:class="$style.root"
	:tabindex="isDeleted ? '-1' : '0'"
>
	<div v-if="appearNote.reply && appearNote.reply.replyId">
		<div v-if="!conversationLoaded" style="padding: 16px">
			<MkButton style="margin: 0 auto;" primary rounded @click="loadConversation">{{ i18n.ts.loadConversation }}</MkButton>
		</div>
		<MkNoteSub v-for="note in conversation" :key="note.id" :class="$style.replyToMore" :note="note"/>
	</div>
	<MkNoteSub v-if="appearNote.reply" :note="appearNote.reply" :class="$style.replyTo"/>
	<div v-if="isRenote" :class="$style.renote">
		<MkAvatar :class="$style.renoteAvatar" :user="note.user" link preview/>
		<i class="ti ti-repeat" style="margin-right: 4px;"></i>
		<span :class="$style.renoteText">
			<I18n :src="i18n.ts.renotedBy" tag="span">
				<template #user>
					<MkA v-user-preview="note.userId" :class="$style.renoteName" :to="userPage(note.user)">
						<MkUserName :user="note.user"/>
					</MkA>
				</template>
			</I18n>
		</span>
		<div :class="$style.renoteInfo">
			<button ref="renoteTime" class="_button" :class="$style.renoteTime" @mousedown.prevent="showRenoteMenu()">
				<i v-if="isMyRenote" class="ti ti-dots" style="margin-right: 4px;"></i>
				<MkTime :time="note.createdAt"/>
			</button>
			<span v-if="note.visibility !== 'public'" style="margin-left: 0.5em;" :title="i18n.ts._visibility[note.visibility]">
				<i v-if="note.visibility === 'home'" class="ti ti-home"></i>
				<i v-else-if="note.visibility === 'followers'" class="ti ti-lock"></i>
				<i v-else-if="note.visibility === 'specified'" ref="specified" class="ti ti-mail"></i>
			</span>
			<span v-if="note.localOnly" style="margin-left: 0.5em;" :title="i18n.ts._visibility['disableFederation']"><i class="ti ti-rocket-off"></i></span>
		</div>
	</div>
	<article :class="$style.note" @contextmenu.stop="onContextmenu">
		<header :class="$style.noteHeader">
			<MkAvatar :class="$style.noteHeaderAvatar" :user="appearNote.user" indicator link preview/>
			<div :class="$style.noteHeaderBody">
				<div>
					<MkA v-user-preview="appearNote.user.id" :class="$style.noteHeaderName" :to="userPage(appearNote.user)">
						<MkUserName :nowrap="false" :user="appearNote.user"/>
					</MkA>
					<span v-if="appearNote.user.isBot" :class="$style.isBot">bot</span>
					<div :class="$style.noteHeaderInfo">
						<span v-if="appearNote.visibility !== 'public'" style="margin-left: 0.5em;" :title="i18n.ts._visibility[appearNote.visibility]">
							<i v-if="appearNote.visibility === 'home'" class="ti ti-home"></i>
							<i v-else-if="appearNote.visibility === 'followers'" class="ti ti-lock"></i>
							<i v-else-if="appearNote.visibility === 'specified'" ref="specified" class="ti ti-mail"></i>
						</span>
						<span v-if="appearNote.localOnly" style="margin-left: 0.5em;" :title="i18n.ts._visibility['disableFederation']"><i class="ti ti-rocket-off"></i></span>
					</div>
				</div>
				<div :class="$style.noteHeaderUsername"><MkAcct :user="appearNote.user"/></div>
				<MkInstanceTicker v-if="showTicker" :instance="appearNote.user.instance"/>
			</div>
		</header>
		<div :class="$style.noteContent">
			<p v-if="appearNote.cw != null" :class="$style.cw">
				<Mfm v-if="appearNote.cw != ''" style="margin-right: 8px;" :text="appearNote.cw" :author="appearNote.user" :nyaize="'respect'"/>
				<MkCwButton v-model="showContent" :text="appearNote.text" :renote="appearNote.renote" :files="appearNote.files" :poll="appearNote.poll"/>
			</p>
			<div v-show="appearNote.cw == null || showContent">
				<span v-if="appearNote.isHidden" style="opacity: 0.5">({{ i18n.ts.private }})</span>
				<MkA v-if="appearNote.replyId" :class="$style.noteReplyTarget" :to="`/notes/${appearNote.replyId}`"><i class="ti ti-arrow-back-up"></i></MkA>
				<Mfm
					v-if="appearNote.text"
					:parsedNodes="parsed"
					:text="appearNote.text"
					:author="appearNote.user"
					:nyaize="'respect'"
					:emojiUrls="appearNote.emojis"
					:enableEmojiMenu="true"
					:enableEmojiMenuReaction="true"
				/>
				<MkPhishingCaution v-if="isSuspectPhishingLink" :cautionMessage="i18n.ts.phishingCaution" />
				<a v-if="appearNote.renote != null" :class="$style.rn">RN:</a>
				<div v-if="translating || translation" :class="$style.translation">
					<MkLoading v-if="translating" mini/>
					<div v-else-if="translation">
						<b>{{ i18n.tsx.translatedFrom({ x: translation.sourceLang }) }}: </b>
						<Mfm :text="translation.text" :author="appearNote.user" :nyaize="'respect'" :emojiUrls="appearNote.emojis"/>
					</div>
				</div>
				<div v-if="appearNote.files && appearNote.files.length > 0">
					<MkMediaList ref="galleryEl" :mediaList="appearNote.files"/>
				</div>
				<MkPoll v-if="appearNote.poll" ref="pollViewer" :noteId="appearNote.id" :poll="appearNote.poll" :class="$style.poll"/>
<<<<<<< HEAD
				<MkUrlPreview v-for="url in previewUrls" :key="url" :url="url.href" :compact="true" :detail="true" style="margin-top: 6px;"/>
=======
				<div v-if="isEnabledUrlPreview">
					<MkUrlPreview v-for="url in urls" :key="url" :url="url" :compact="true" :detail="true" style="margin-top: 6px;"/>
				</div>
>>>>>>> 882c8b93
				<div v-if="appearNote.renote" :class="$style.quote"><MkNoteSimple :note="appearNote.renote" :class="$style.quoteNote"/></div>
			</div>
			<MkA v-if="appearNote.channel && !inChannel" :class="$style.channel" :to="`/channels/${appearNote.channel.id}`"><i class="ti ti-device-tv"></i> {{ appearNote.channel.name }}</MkA>
		</div>
		<footer>
			<div :class="$style.noteFooterInfo">
				<MkA :to="notePage(appearNote)">
					<MkTime :time="appearNote.createdAt" mode="detail" colored/>
				</MkA>
			</div>
			<MkReactionsViewer v-if="appearNote.reactionAcceptance !== 'likeOnly'" ref="reactionsViewer" :note="appearNote"/>
			<button class="_button" :class="$style.noteFooterButton" @click="reply()">
				<i class="ti ti-arrow-back-up"></i>
				<p v-if="appearNote.repliesCount > 0" :class="$style.noteFooterButtonCount">{{ number(appearNote.repliesCount) }}</p>
			</button>
			<button
				v-if="canRenote"
				ref="renoteButton"
				class="_button"
				:class="$style.noteFooterButton"
				@mousedown.prevent="renote()"
			>
				<i class="ti ti-repeat"></i>
				<p v-if="appearNote.renoteCount > 0" :class="$style.noteFooterButtonCount">{{ number(appearNote.renoteCount) }}</p>
			</button>
			<button v-else class="_button" :class="$style.noteFooterButton" disabled>
				<i class="ti ti-ban"></i>
			</button>
<<<<<<< HEAD
			<button ref="reactButton" :class="$style.noteFooterButton" class="_button" @mousedown="react()">
				<i v-if="appearNote.reactionAcceptance === 'likeOnly'" class="ti ti-heart"></i>
=======
			<button ref="reactButton" :class="$style.noteFooterButton" class="_button" @click="toggleReact()">
				<i v-if="appearNote.reactionAcceptance === 'likeOnly' && appearNote.myReaction != null" class="ti ti-heart-filled" style="color: var(--eventReactionHeart);"></i>
				<i v-else-if="appearNote.myReaction != null" class="ti ti-minus" style="color: var(--accent);"></i>
				<i v-else-if="appearNote.reactionAcceptance === 'likeOnly'" class="ti ti-heart"></i>
>>>>>>> 882c8b93
				<i v-else class="ti ti-plus"></i>
				<p v-if="(appearNote.reactionAcceptance === 'likeOnly' || defaultStore.state.showReactionsCount) && appearNote.reactionCount > 0" :class="$style.noteFooterButtonCount">{{ number(appearNote.reactionCount) }}</p>
			</button>
<<<<<<< HEAD
			<button v-if="defaultStore.state.showClipButtonInNoteFooter" ref="clipButton" class="_button" :class="$style.noteFooterButton" @mousedown="clip()">
=======
			<button v-if="defaultStore.state.showClipButtonInNoteFooter" ref="clipButton" class="_button" :class="$style.noteFooterButton" @mousedown.prevent="clip()">
>>>>>>> 882c8b93
				<i class="ti ti-paperclip"></i>
			</button>
			<button ref="menuButton" class="_button" :class="$style.noteFooterButton" @mousedown.prevent="showMenu()">
				<i class="ti ti-dots"></i>
			</button>
		</footer>
	</article>
	<div :class="$style.tabs">
		<button class="_button" :class="[$style.tab, { [$style.tabActive]: tab === 'replies' }]" @click="tab = 'replies'"><i class="ti ti-arrow-back-up"></i> {{ i18n.ts.replies }}</button>
		<button class="_button" :class="[$style.tab, { [$style.tabActive]: tab === 'renotes' }]" @click="tab = 'renotes'"><i class="ti ti-repeat"></i> {{ i18n.ts.renotes }}</button>
		<button class="_button" :class="[$style.tab, { [$style.tabActive]: tab === 'reactions' }]" @click="tab = 'reactions'"><i class="ti ti-icons"></i> {{ i18n.ts.reactions }}</button>
	</div>
	<div>
		<div v-if="tab === 'replies'">
			<div v-if="!repliesLoaded" style="padding: 16px">
				<MkButton style="margin: 0 auto;" primary rounded @click="loadReplies">{{ i18n.ts.loadReplies }}</MkButton>
			</div>
			<MkNoteSub v-for="note in replies" :key="note.id" :note="note" :class="$style.reply" :detail="true"/>
		</div>
		<div v-else-if="tab === 'renotes'" :class="$style.tab_renotes">
			<MkPagination :pagination="renotesPagination" :disableAutoLoad="true">
				<template #default="{ items }">
					<div style="display: grid; grid-template-columns: repeat(auto-fill, minmax(270px, 1fr)); grid-gap: 12px;">
						<MkA v-for="item in items" :key="item.id" :to="userPage(item.user)">
							<MkUserCardMini :user="item.user" :withChart="false"/>
						</MkA>
					</div>
				</template>
			</MkPagination>
		</div>
		<div v-else-if="tab === 'reactions'" :class="$style.tab_reactions">
			<div :class="$style.reactionTabs">
				<button v-for="reaction in Object.keys(appearNote.reactions)" :key="reaction" :class="[$style.reactionTab, { [$style.reactionTabActive]: reactionTabType === reaction }]" class="_button" @click="reactionTabType = reaction">
					<MkReactionIcon :reaction="reaction"/>
					<span style="margin-left: 4px;">{{ appearNote.reactions[reaction] }}</span>
				</button>
			</div>
			<MkPagination v-if="reactionTabType" :key="reactionTabType" :pagination="reactionsPagination" :disableAutoLoad="true">
				<template #default="{ items }">
					<div style="display: grid; grid-template-columns: repeat(auto-fill, minmax(270px, 1fr)); grid-gap: 12px;">
						<MkA v-for="item in items" :key="item.id" :to="userPage(item.user)">
							<MkUserCardMini :user="item.user" :withChart="false"/>
						</MkA>
					</div>
				</template>
			</MkPagination>
		</div>
	</div>
</div>
<div v-else class="_panel" :class="$style.muted" @click="muted = false">
	<I18n :src="i18n.ts.userSaysSomething" tag="small">
		<template #name>
			<MkA v-user-preview="appearNote.userId" :to="userPage(appearNote.user)">
				<MkUserName :user="appearNote.user"/>
			</MkA>
		</template>
	</I18n>
</div>
</template>

<script lang="ts" setup>
import { computed, inject, onMounted, provide, ref, shallowRef } from 'vue';
import * as mfm from 'mfm-js';
import * as Misskey from 'misskey-js';
import MkNoteSub from '@/components/MkNoteSub.vue';
import MkNoteSimple from '@/components/MkNoteSimple.vue';
import MkReactionsViewer from '@/components/MkReactionsViewer.vue';
import MkReactionsViewerDetails from '@/components/MkReactionsViewer.details.vue';
import MkMediaList from '@/components/MkMediaList.vue';
import MkCwButton from '@/components/MkCwButton.vue';
import MkPoll from '@/components/MkPoll.vue';
import MkUsersTooltip from '@/components/MkUsersTooltip.vue';
import MkUrlPreview from '@/components/MkUrlPreview.vue';
import MkInstanceTicker from '@/components/MkInstanceTicker.vue';
<<<<<<< HEAD
import MkPhishingCaution from '@/components/MkPhishingCaution.vue';
import { pleaseLogin } from '@/scripts/please-login.js';
=======
import { pleaseLogin, type OpenOnRemoteOptions } from '@/scripts/please-login.js';
>>>>>>> 882c8b93
import { checkWordMute } from '@/scripts/check-word-mute.js';
import { userPage } from '@/filters/user.js';
import { notePage } from '@/filters/note.js';
import number from '@/filters/number.js';
import * as os from '@/os.js';
import { misskeyApi, misskeyApiGet } from '@/scripts/misskey-api.js';
import * as sound from '@/scripts/sound.js';
import { defaultStore, noteViewInterruptors } from '@/store.js';
import { reactionPicker } from '@/scripts/reaction-picker.js';
import { extractUrlFromMfm } from '@/scripts/extract-url-from-mfm.js';
import { $i } from '@/account.js';
import { i18n } from '@/i18n.js';
import { host } from '@/config.js';
import { getNoteClipMenu, getNoteMenu, getRenoteMenu } from '@/scripts/get-note-menu.js';
import { useNoteCapture } from '@/scripts/use-note-capture.js';
import { deepClone } from '@/scripts/clone.js';
import { useTooltip } from '@/scripts/use-tooltip.js';
import { claimAchievement } from '@/scripts/achievements.js';
import MkRippleEffect from '@/components/MkRippleEffect.vue';
import { showMovedDialog } from '@/scripts/show-moved-dialog.js';
import MkUserCardMini from '@/components/MkUserCardMini.vue';
import MkPagination, { type Paging } from '@/components/MkPagination.vue';
import MkReactionIcon from '@/components/MkReactionIcon.vue';
import MkButton from '@/components/MkButton.vue';
import { isEnabledUrlPreview } from '@/instance.js';
import { getAppearNote } from '@/scripts/get-appear-note.js';
import { type Keymap } from '@/scripts/hotkey.js';

const props = withDefaults(defineProps<{
	note: Misskey.entities.Note;
	initialTab: string;
}>(), {
	initialTab: 'replies',
});

const inChannel = inject('inChannel', null);

const note = ref(deepClone(props.note));

// plugin
if (noteViewInterruptors.length > 0) {
	onMounted(async () => {
		let result: Misskey.entities.Note | null = deepClone(note.value);
		for (const interruptor of noteViewInterruptors) {
			try {
				result = await interruptor.handler(result!) as Misskey.entities.Note | null;
				if (result === null) {
					isDeleted.value = true;
					return;
				}
			} catch (err) {
				console.error(err);
			}
		}
		note.value = result as Misskey.entities.Note;
	});
}

const isRenote = Misskey.note.isPureRenote(note.value);

const rootEl = shallowRef<HTMLElement>();
const menuButton = shallowRef<HTMLElement>();
const renoteButton = shallowRef<HTMLElement>();
const renoteTime = shallowRef<HTMLElement>();
const reactButton = shallowRef<HTMLElement>();
const clipButton = shallowRef<HTMLElement>();
const appearNote = computed(() => getAppearNote(note.value));
const galleryEl = shallowRef<InstanceType<typeof MkMediaList>>();
const isMyRenote = $i && ($i.id === note.value.userId);
const showContent = ref(false);
const isDeleted = ref(false);
const muted = ref($i ? checkWordMute(appearNote.value, $i, $i.mutedWords) : false);
const translation = ref<Misskey.entities.NotesTranslateResponse | null>(null);
const translating = ref(false);
const parsed = appearNote.value.text ? mfm.parse(appearNote.value.text) : null;
const urls = parsed ? extractUrlFromMfm(parsed).filter((url) => appearNote.value.renote?.url !== url.href && appearNote.value.renote?.uri !== url.href) : null;
const previewUrls = urls.filter(url => url.preview);
const showTicker = (defaultStore.state.instanceTicker === 'always') || (defaultStore.state.instanceTicker === 'remote' && appearNote.value.user.instance);
const conversation = ref<Misskey.entities.Note[]>([]);
const replies = ref<Misskey.entities.Note[]>([]);
const canRenote = computed(() => ['public', 'home'].includes(appearNote.value.visibility) || appearNote.value.userId === $i?.id);

<<<<<<< HEAD
function isURL(str) {
  try {
    new URL(str);
    return true;
  } catch (error) {
    return false;
  }
}

function getDomain(url) {
  try {
    const domain = new URL(url).hostname;
    return domain;
  } catch (error) {
    return null;
  }
}

const isSuspectPhishingLink = urls.some(url => {
    // url.textが配列でない場合、配列に変換
    const text = Array.isArray(url.text) ? url.text.join('') : url.text;

    // textがURLでない場合、すぐに次のurlへ
		console.log(text);
		if (!isURL((text.startsWith('https://') || text.startsWith('http://')) ? text : `https://${text}`)) return false;

    // hrefとtextのドメインを比較
    const hrefDomain = getDomain(url.href);
    const textDomain = getDomain(text);
		console.log(hrefDomain, textDomain);

    // ドメインが一致しない場合、フィッシングの疑いあり
    return hrefDomain !== textDomain && textDomain;
	});
=======
const pleaseLoginContext = computed<OpenOnRemoteOptions>(() => ({
	type: 'lookup',
	url: `https://${host}/notes/${appearNote.value.id}`,
}));
>>>>>>> 882c8b93

const keymap = {
	'r': () => reply(),
	'e|a|plus': () => react(),
	'q': () => renote(),
	'm': () => showMenu(),
	'c': () => {
		if (!defaultStore.state.showClipButtonInNoteFooter) return;
		clip();
	},
	'o': () => galleryEl.value?.openGallery(),
	'v|enter': () => {
		if (appearNote.value.cw != null) {
			showContent.value = !showContent.value;
		}
	},
	'esc': {
		allowRepeat: true,
		callback: () => blur(),
	},
} as const satisfies Keymap;

provide('react', (reaction: string) => {
	misskeyApi('notes/reactions/create', {
		noteId: appearNote.value.id,
		reaction: reaction,
	});
});

const tab = ref(props.initialTab);
const reactionTabType = ref<string | null>(null);

const renotesPagination = computed<Paging>(() => ({
	endpoint: 'notes/renotes',
	limit: 10,
	params: {
		noteId: appearNote.value.id,
	},
}));

const reactionsPagination = computed<Paging>(() => ({
	endpoint: 'notes/reactions',
	limit: 10,
	params: {
		noteId: appearNote.value.id,
		type: reactionTabType.value,
	},
}));

useNoteCapture({
	rootEl: rootEl,
	note: appearNote,
	pureNote: note,
	isDeletedRef: isDeleted,
});

useTooltip(renoteButton, async (showing) => {
	const renotes = await misskeyApi('notes/renotes', {
		noteId: appearNote.value.id,
		limit: 11,
	});

	const users = renotes.map(x => x.user);

	if (users.length < 1) return;

	const { dispose } = os.popup(MkUsersTooltip, {
		showing,
		users,
		count: appearNote.value.renoteCount,
		targetElement: renoteButton.value,
	}, {
		closed: () => dispose(),
	});
});

if (appearNote.value.reactionAcceptance === 'likeOnly') {
	useTooltip(reactButton, async (showing) => {
		const reactions = await misskeyApiGet('notes/reactions', {
			noteId: appearNote.value.id,
			limit: 10,
			_cacheKey_: appearNote.value.reactionCount,
		});

		const users = reactions.map(x => x.user);

		if (users.length < 1) return;

		const { dispose } = os.popup(MkReactionsViewerDetails, {
			showing,
			reaction: '❤️',
			users,
			count: appearNote.value.reactionCount,
			targetElement: reactButton.value!,
		}, {
			closed: () => dispose(),
		});
	});
}

function renote() {
	pleaseLogin(undefined, pleaseLoginContext.value);
	showMovedDialog();

	const { menu } = getRenoteMenu({ note: note.value, renoteButton });
	os.popupMenu(menu, renoteButton.value);
}

function reply(): void {
	pleaseLogin(undefined, pleaseLoginContext.value);
	showMovedDialog();
	os.post({
		reply: appearNote.value,
		channel: appearNote.value.channel,
	}).then(() => {
		focus();
	});
}

function react(): void {
	pleaseLogin(undefined, pleaseLoginContext.value);
	showMovedDialog();
	if (appearNote.value.reactionAcceptance === 'likeOnly') {
		sound.playMisskeySfx('reaction');

		misskeyApi('notes/reactions/create', {
			noteId: appearNote.value.id,
			reaction: '❤️',
		});
		const el = reactButton.value;
		if (el) {
			const rect = el.getBoundingClientRect();
			const x = rect.left + (el.offsetWidth / 2);
			const y = rect.top + (el.offsetHeight / 2);
			const { dispose } = os.popup(MkRippleEffect, { x, y }, {
				end: () => dispose(),
			});
		}
	} else {
		blur();
		reactionPicker.show(reactButton.value ?? null, note.value, reaction => {
			sound.playMisskeySfx('reaction');

			misskeyApi('notes/reactions/create', {
				noteId: appearNote.value.id,
				reaction: reaction,
			});
			if (appearNote.value.text && appearNote.value.text.length > 100 && (Date.now() - new Date(appearNote.value.createdAt).getTime() < 1000 * 3)) {
				claimAchievement('reactWithoutRead');
			}
		}, () => {
			focus();
		});
	}
}

function undoReact(targetNote: Misskey.entities.Note): void {
	const oldReaction = targetNote.myReaction;
	if (!oldReaction) return;
	misskeyApi('notes/reactions/delete', {
		noteId: targetNote.id,
	});
}

function toggleReact() {
	if (appearNote.value.myReaction == null) {
		react();
	} else {
		undoReact(appearNote.value);
	}
}

function onContextmenu(ev: MouseEvent): void {
	const isLink = (el: HTMLElement): boolean => {
		if (el.tagName === 'A') return true;
		if (el.parentElement) {
			return isLink(el.parentElement);
		}
		return false;
	};

	if (ev.target && isLink(ev.target as HTMLElement)) return;
	if (window.getSelection()?.toString() !== '') return;

	if (defaultStore.state.useReactionPickerForContextMenu) {
		ev.preventDefault();
		react();
	} else {
		const { menu, cleanup } = getNoteMenu({ note: note.value, translating, translation, isDeleted });
		os.contextMenu(menu, ev).then(focus).finally(cleanup);
	}
}

function showMenu(): void {
	const { menu, cleanup } = getNoteMenu({ note: note.value, translating, translation, isDeleted });
	os.popupMenu(menu, menuButton.value).then(focus).finally(cleanup);
}

async function clip(): Promise<void> {
	os.popupMenu(await getNoteClipMenu({ note: note.value, isDeleted }), clipButton.value).then(focus);
}

function showRenoteMenu(): void {
	if (!isMyRenote) return;
	pleaseLogin(undefined, pleaseLoginContext.value);
	os.popupMenu([{
		text: i18n.ts.unrenote,
		icon: 'ti ti-trash',
		danger: true,
		action: () => {
			misskeyApi('notes/delete', {
				noteId: note.value.id,
			});
			isDeleted.value = true;
		},
	}], renoteTime.value);
}

function focus() {
	rootEl.value?.focus();
}

function blur() {
	rootEl.value?.blur();
}

const repliesLoaded = ref(false);

function loadReplies() {
	repliesLoaded.value = true;
	misskeyApi('notes/children', {
		noteId: appearNote.value.id,
		limit: 30,
	}).then(res => {
		replies.value = res;
	});
}

const conversationLoaded = ref(false);

function loadConversation() {
	conversationLoaded.value = true;
	if (appearNote.value.replyId == null) return;
	misskeyApi('notes/conversation', {
		noteId: appearNote.value.replyId,
	}).then(res => {
		conversation.value = res.reverse();
	});
}
</script>

<style lang="scss" module>
.root {
	position: relative;
	transition: box-shadow 0.1s ease;
	overflow: clip;
	contain: content;

	&:focus-visible {
		outline: none;

		&::after {
			content: "";
			pointer-events: none;
			display: block;
			position: absolute;
			z-index: 10;
			top: 0;
			left: 0;
			right: 0;
			bottom: 0;
			margin: auto;
			width: calc(100% - 8px);
			height: calc(100% - 8px);
			border: dashed 2px var(--focus);
			border-radius: var(--radius);
			box-sizing: border-box;
		}
	}
}

.replyTo {
	opacity: 0.7;
	padding-bottom: 0;
}

.replyToMore {
	opacity: 0.7;
}

.renote {
	display: flex;
	align-items: center;
	padding: 16px 32px 8px 32px;
	line-height: 28px;
	white-space: pre;
	color: var(--renote);
}

.renoteAvatar {
	flex-shrink: 0;
	display: inline-block;
	width: 28px;
	height: 28px;
	margin: 0 8px 0 0;
	border-radius: 6px;
}

.renoteText {
	overflow: hidden;
	flex-shrink: 1;
	text-overflow: ellipsis;
	white-space: nowrap;
}

.renoteName {
	font-weight: bold;
}

.renoteInfo {
	margin-left: auto;
	font-size: 0.9em;
}

.renoteTime {
	flex-shrink: 0;
	color: inherit;
}

.renote + .note {
	padding-top: 8px;
}

.note {
	padding: 32px;
	font-size: 1.2em;

	&:hover > .main > .footer > .button {
		opacity: 1;
	}
}

.noteHeader {
	display: flex;
	position: relative;
	margin-bottom: 16px;
	align-items: center;
}

.noteHeaderAvatar {
	display: block;
	flex-shrink: 0;
	width: 58px;
	height: 58px;
}

.noteHeaderBody {
	flex: 1;
	display: flex;
	flex-direction: column;
	justify-content: center;
	padding-left: 16px;
	font-size: 0.95em;
}

.noteHeaderName {
	font-weight: bold;
	line-height: 1.3;
}

.isBot {
	display: inline-block;
	margin: 0 0.5em;
	padding: 4px 6px;
	font-size: 80%;
	line-height: 1;
	border: solid 0.5px var(--divider);
	border-radius: 4px;
}

.noteHeaderInfo {
	float: right;
}

.noteHeaderUsername {
	margin-bottom: 2px;
	line-height: 1.3;
	word-wrap: anywhere;
}

.noteContent {
	container-type: inline-size;
	overflow-wrap: break-word;
}

.cw {
	cursor: default;
	display: block;
	margin: 0;
	padding: 0;
	overflow-wrap: break-word;
}

.noteReplyTarget {
	color: var(--accent);
	margin-right: 0.5em;
}

.rn {
	margin-left: 4px;
	font-style: oblique;
	color: var(--renote);
}

.translation {
	border: solid 0.5px var(--divider);
	border-radius: var(--radius);
	padding: 12px;
	margin-top: 8px;
}

.poll {
	font-size: 80%;
}

.quote {
	padding: 8px 0;
}

.quoteNote {
	padding: 16px;
	border: dashed 1px var(--renote);
	border-radius: 8px;
	overflow: clip;
}

.channel {
	opacity: 0.7;
	font-size: 80%;
}

.noteFooterInfo {
	margin: 16px 0;
	opacity: 0.7;
	font-size: 0.9em;
}

.noteFooterButton {
	margin: 0;
	padding: 8px;
	opacity: 0.7;

	&:not(:last-child) {
		margin-right: 28px;
	}

	&:hover {
		color: var(--fgHighlighted);
	}
}

.noteFooterButtonCount {
	display: inline;
	margin: 0 0 0 8px;
	opacity: 0.7;

	&.reacted {
		color: var(--accent);
	}
}

.reply:not(:first-child) {
	border-top: solid 0.5px var(--divider);
}

.tabs {
	border-top: solid 0.5px var(--divider);
	border-bottom: solid 0.5px var(--divider);
	display: flex;
}

.tab {
	flex: 1;
	padding: 12px 8px;
	border-top: solid 2px transparent;
	border-bottom: solid 2px transparent;
}

.tabActive {
	border-bottom: solid 2px var(--accent);
}

.tab_renotes {
	padding: 16px;
}

.tab_reactions {
	padding: 16px;
}

.reactionTabs {
	display: flex;
	gap: 8px;
	flex-wrap: wrap;
	margin-bottom: 8px;
}

.reactionTab {
	padding: 4px 6px;
	border: solid 1px var(--divider);
	border-radius: 6px;
}

.reactionTabActive {
	border-color: var(--accent);
}

@container (max-width: 500px) {
	.root {
		font-size: 0.9em;
	}
}

@container (max-width: 450px) {
	.renote {
		padding: 8px 16px 0 16px;
	}

	.note {
		padding: 16px;
	}

	.noteHeaderAvatar {
		width: 50px;
		height: 50px;
	}
}

@container (max-width: 350px) {
	.noteFooterButton {
		&:not(:last-child) {
			margin-right: 18px;
		}
	}
}

@container (max-width: 300px) {
	.root {
		font-size: 0.825em;
	}

	.noteHeaderAvatar {
		width: 50px;
		height: 50px;
	}

	.noteFooterButton {
		&:not(:last-child) {
			margin-right: 12px;
		}
	}
}

.muted {
	padding: 8px;
	text-align: center;
	opacity: 0.7;
}
</style><|MERGE_RESOLUTION|>--- conflicted
+++ resolved
@@ -97,13 +97,9 @@
 					<MkMediaList ref="galleryEl" :mediaList="appearNote.files"/>
 				</div>
 				<MkPoll v-if="appearNote.poll" ref="pollViewer" :noteId="appearNote.id" :poll="appearNote.poll" :class="$style.poll"/>
-<<<<<<< HEAD
-				<MkUrlPreview v-for="url in previewUrls" :key="url" :url="url.href" :compact="true" :detail="true" style="margin-top: 6px;"/>
-=======
 				<div v-if="isEnabledUrlPreview">
 					<MkUrlPreview v-for="url in urls" :key="url" :url="url" :compact="true" :detail="true" style="margin-top: 6px;"/>
 				</div>
->>>>>>> 882c8b93
 				<div v-if="appearNote.renote" :class="$style.quote"><MkNoteSimple :note="appearNote.renote" :class="$style.quoteNote"/></div>
 			</div>
 			<MkA v-if="appearNote.channel && !inChannel" :class="$style.channel" :to="`/channels/${appearNote.channel.id}`"><i class="ti ti-device-tv"></i> {{ appearNote.channel.name }}</MkA>
@@ -132,23 +128,14 @@
 			<button v-else class="_button" :class="$style.noteFooterButton" disabled>
 				<i class="ti ti-ban"></i>
 			</button>
-<<<<<<< HEAD
-			<button ref="reactButton" :class="$style.noteFooterButton" class="_button" @mousedown="react()">
-				<i v-if="appearNote.reactionAcceptance === 'likeOnly'" class="ti ti-heart"></i>
-=======
 			<button ref="reactButton" :class="$style.noteFooterButton" class="_button" @click="toggleReact()">
 				<i v-if="appearNote.reactionAcceptance === 'likeOnly' && appearNote.myReaction != null" class="ti ti-heart-filled" style="color: var(--eventReactionHeart);"></i>
 				<i v-else-if="appearNote.myReaction != null" class="ti ti-minus" style="color: var(--accent);"></i>
 				<i v-else-if="appearNote.reactionAcceptance === 'likeOnly'" class="ti ti-heart"></i>
->>>>>>> 882c8b93
 				<i v-else class="ti ti-plus"></i>
 				<p v-if="(appearNote.reactionAcceptance === 'likeOnly' || defaultStore.state.showReactionsCount) && appearNote.reactionCount > 0" :class="$style.noteFooterButtonCount">{{ number(appearNote.reactionCount) }}</p>
 			</button>
-<<<<<<< HEAD
-			<button v-if="defaultStore.state.showClipButtonInNoteFooter" ref="clipButton" class="_button" :class="$style.noteFooterButton" @mousedown="clip()">
-=======
 			<button v-if="defaultStore.state.showClipButtonInNoteFooter" ref="clipButton" class="_button" :class="$style.noteFooterButton" @mousedown.prevent="clip()">
->>>>>>> 882c8b93
 				<i class="ti ti-paperclip"></i>
 			</button>
 			<button ref="menuButton" class="_button" :class="$style.noteFooterButton" @mousedown.prevent="showMenu()">
@@ -223,12 +210,7 @@
 import MkUsersTooltip from '@/components/MkUsersTooltip.vue';
 import MkUrlPreview from '@/components/MkUrlPreview.vue';
 import MkInstanceTicker from '@/components/MkInstanceTicker.vue';
-<<<<<<< HEAD
-import MkPhishingCaution from '@/components/MkPhishingCaution.vue';
-import { pleaseLogin } from '@/scripts/please-login.js';
-=======
 import { pleaseLogin, type OpenOnRemoteOptions } from '@/scripts/please-login.js';
->>>>>>> 882c8b93
 import { checkWordMute } from '@/scripts/check-word-mute.js';
 import { userPage } from '@/filters/user.js';
 import { notePage } from '@/filters/note.js';
@@ -311,47 +293,10 @@
 const replies = ref<Misskey.entities.Note[]>([]);
 const canRenote = computed(() => ['public', 'home'].includes(appearNote.value.visibility) || appearNote.value.userId === $i?.id);
 
-<<<<<<< HEAD
-function isURL(str) {
-  try {
-    new URL(str);
-    return true;
-  } catch (error) {
-    return false;
-  }
-}
-
-function getDomain(url) {
-  try {
-    const domain = new URL(url).hostname;
-    return domain;
-  } catch (error) {
-    return null;
-  }
-}
-
-const isSuspectPhishingLink = urls.some(url => {
-    // url.textが配列でない場合、配列に変換
-    const text = Array.isArray(url.text) ? url.text.join('') : url.text;
-
-    // textがURLでない場合、すぐに次のurlへ
-		console.log(text);
-		if (!isURL((text.startsWith('https://') || text.startsWith('http://')) ? text : `https://${text}`)) return false;
-
-    // hrefとtextのドメインを比較
-    const hrefDomain = getDomain(url.href);
-    const textDomain = getDomain(text);
-		console.log(hrefDomain, textDomain);
-
-    // ドメインが一致しない場合、フィッシングの疑いあり
-    return hrefDomain !== textDomain && textDomain;
-	});
-=======
 const pleaseLoginContext = computed<OpenOnRemoteOptions>(() => ({
 	type: 'lookup',
 	url: `https://${host}/notes/${appearNote.value.id}`,
 }));
->>>>>>> 882c8b93
 
 const keymap = {
 	'r': () => reply(),
