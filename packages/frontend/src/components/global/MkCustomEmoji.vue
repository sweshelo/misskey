--- conflicted
+++ resolved
@@ -104,49 +104,6 @@
 
 function onClick(ev: MouseEvent) {
 	if (props.menu) {
-<<<<<<< HEAD
-		if (props.menuImport) {
-			os.popupMenu([{
-				type: 'label',
-				text: `:${props.name}:`,
-			}, {
-				text: i18n.ts.copy,
-				icon: 'ti ti-copy',
-				action: () => {
-					copyToClipboard(`:${props.name}:`);
-					os.success();
-				},
-			}, ...(props.menuImport && react ? [{
-				text: i18n.ts.import,
-				icon: 'ti ti-download',
-				action: () => {
-					importEmoji(props.name);
-				},
-			}, {
-				text: i18n.ts.doReaction,
-				icon: 'ti ti-plus',
-				action: () => {
-					importEmoji(props.name).then(() => {
-						// リアクション
-						react(`:${props.name}:`);
-						sound.playMisskeySfx('reaction');
-					});
-				},
-			}] : []),
-			], ev.currentTarget ?? ev.target);
-		} else {
-			os.popupMenu([{
-				type: 'label',
-				text: `:${props.name}:`,
-			}, {
-				text: i18n.ts.copy,
-				icon: 'ti ti-copy',
-				action: () => {
-					copyToClipboard(`:${props.name}:`);
-					os.success();
-				},
-			}, ...(props.menuReaction && react ? [{
-=======
 		const menuItems: MenuItem[] = [];
 
 		menuItems.push({
@@ -161,17 +118,37 @@
 			},
 		});
 
+		if (props.menuImport && react) {
+			menuItems.push({
+				text: i18n.ts.import,
+				icon: 'ti ti-download',
+				action: () => {
+					importEmoji(props.name);
+				},
+			}, {
+				text: i18n.ts.doReaction,
+				icon: 'ti ti-plus',
+				action: () => {
+					importEmoji(props.name).then(() => {
+						// リアクション
+						react(`:${props.name}:`);
+						sound.playMisskeySfx('reaction');
+					});
+				},
+			});
+		}
+
 		if (props.menuReaction && react) {
 			menuItems.push({
->>>>>>> e8518de0
 				text: i18n.ts.doReaction,
 				icon: 'ti ti-plus',
 				action: () => {
 					react(`:${props.name}:`);
 					sound.playMisskeySfx('reaction');
 				},
-<<<<<<< HEAD
-			}] : []), {
+			});
+
+			menuItems.push({
 				text: i18n.ts.info,
 				icon: 'ti ti-info-circle',
 				action: async () => {
@@ -183,9 +160,6 @@
 						closed: () => dispose(),
 					});
 				},
-			}], ev.currentTarget ?? ev.target);
-		}
-=======
 			});
 		}
 
@@ -214,7 +188,6 @@
 		}
 
 		os.popupMenu(menuItems, ev.currentTarget ?? ev.target);
->>>>>>> e8518de0
 	}
 }
 
