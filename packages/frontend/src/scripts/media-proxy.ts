/*
 * SPDX-FileCopyrightText: syuilo and misskey-project
 * SPDX-License-Identifier: AGPL-3.0-only
 */

import { MediaProxy } from '@@/js/media-proxy.js';
import { url } from '@@/js/config.js';
import { instance } from '@/instance.js';

let _mediaProxy: MediaProxy | null = null;

export function getProxiedImageUrl(...args: Parameters<MediaProxy['getProxiedImageUrl']>): string {
	if (_mediaProxy == null) {
		_mediaProxy = new MediaProxy(instance, url);
	}

<<<<<<< HEAD
	return `${mustOrigin ? localProxy : instance.mediaProxy}/${
		type === 'preview' ? 'preview'
		: 'image'
	}?${query({
		url: imageUrl,
		...(!noFallback ? { 'fallback': '1' } : {}),
		...(type ? { [type]: '1' } : {}),
		...(mustOrigin ? { origin: '1' } : {}),
	})}`;
=======
	return _mediaProxy.getProxiedImageUrl(...args);
>>>>>>> e8518de0
}

export function getProxiedImageUrlNullable(...args: Parameters<MediaProxy['getProxiedImageUrlNullable']>): string | null {
	if (_mediaProxy == null) {
		_mediaProxy = new MediaProxy(instance, url);
	}

	return _mediaProxy.getProxiedImageUrlNullable(...args);
}

export function getStaticImageUrl(...args: Parameters<MediaProxy['getStaticImageUrl']>): string {
	if (_mediaProxy == null) {
		_mediaProxy = new MediaProxy(instance, url);
	}

	return _mediaProxy.getStaticImageUrl(...args);
}<|MERGE_RESOLUTION|>--- conflicted
+++ resolved
@@ -14,7 +14,7 @@
 		_mediaProxy = new MediaProxy(instance, url);
 	}
 
-<<<<<<< HEAD
+	/*
 	return `${mustOrigin ? localProxy : instance.mediaProxy}/${
 		type === 'preview' ? 'preview'
 		: 'image'
@@ -24,9 +24,8 @@
 		...(type ? { [type]: '1' } : {}),
 		...(mustOrigin ? { origin: '1' } : {}),
 	})}`;
-=======
+	*/
 	return _mediaProxy.getProxiedImageUrl(...args);
->>>>>>> e8518de0
 }
 
 export function getProxiedImageUrlNullable(...args: Parameters<MediaProxy['getProxiedImageUrlNullable']>): string | null {
