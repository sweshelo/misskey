--- conflicted
+++ resolved
@@ -16,10 +16,7 @@
 		USER_NAME: $i ? values.STR($i.name) : values.NULL,
 		USER_USERNAME: $i ? values.STR($i.username) : values.NULL,
 		CUSTOM_EMOJIS: utils.jsToVal(customEmojis.value),
-<<<<<<< HEAD
-=======
 		LOCALE: values.STR(lang),
->>>>>>> 0c7fee08
 		'Mk:dialog': values.FN_NATIVE(async ([title, text, type]) => {
 			await os.alert({
 				type: type ? type.value : 'info',
