/*
 * SPDX-FileCopyrightText: syuilo and misskey-project
 * SPDX-License-Identifier: AGPL-3.0-only
 */

import { markRaw, ref } from 'vue';
import * as Misskey from 'misskey-js';
import { hemisphere } from '@@/js/intl-const.js';
import lightTheme from '@@/themes/l-light.json5';
import darkTheme from '@@/themes/d-green-lime.json5';
import type { SoundType } from '@/scripts/sound.js';
import { DEFAULT_DEVICE_KIND, type DeviceKind } from '@/scripts/device-kind.js';
import { miLocalStorage } from '@/local-storage.js';
import { Storage } from '@/pizzax.js';
import type { Ast } from '@syuilo/aiscript';

interface PostFormAction {
	title: string,
	handler: <T>(form: T, update: (key: unknown, value: unknown) => void) => void;
}

interface UserAction {
	title: string,
	handler: (user: Misskey.entities.UserDetailed) => void;
}

interface NoteAction {
	title: string,
	handler: (note: Misskey.entities.Note) => void;
}

interface NoteViewInterruptor {
	handler: (note: Misskey.entities.Note) => unknown;
}

interface NotePostInterruptor {
	handler: (note: FIXME) => unknown;
}

interface PageViewInterruptor {
	handler: (page: Misskey.entities.Page) => unknown;
}

/** サウンド設定 */
export type SoundStore = {
	type: Exclude<SoundType, '_driveFile_'>;
	volume: number;
} | {
	type: '_driveFile_';

	/** ドライブのファイルID */
	fileId: string;

	/** ファイルURL（こちらが優先される） */
	fileUrl: string;

	volume: number;
}

export const postFormActions: PostFormAction[] = [];
export const userActions: UserAction[] = [];
export const noteActions: NoteAction[] = [];
export const noteViewInterruptors: NoteViewInterruptor[] = [];
export const notePostInterruptors: NotePostInterruptor[] = [];
export const pageViewInterruptors: PageViewInterruptor[] = [];

// TODO: それぞれいちいちwhereとかdefaultというキーを付けなきゃいけないの冗長なのでなんとかする(ただ型定義が面倒になりそう)
//       あと、現行の定義の仕方なら「whereが何であるかに関わらずキー名の重複不可」という制約を付けられるメリットもあるからそのメリットを引き継ぐ方法も考えないといけない
export const defaultStore = markRaw(new Storage('base', {
	accountSetupWizard: {
		where: 'account',
		default: 0,
	},
	timelineTutorials: {
		where: 'account',
		default: {
			home: false,
			local: false,
			social: false,
			global: false,
		},
	},
	abusesTutorial: {
		where: 'account',
		default: false,
	},
	keepCw: {
		where: 'account',
		default: true,
	},
	showFullAcct: {
		where: 'account',
		default: false,
	},
	collapseRenotes: {
		where: 'account',
		default: true,
	},
	rememberNoteVisibility: {
		where: 'account',
		default: false,
	},
	defaultNoteVisibility: {
		where: 'account',
		default: 'public' as (typeof Misskey.noteVisibilities)[number],
	},
	defaultNoteLocalOnly: {
		where: 'account',
		default: false,
	},
	uploadFolder: {
		where: 'account',
		default: null as string | null,
	},
	pastedFileName: {
		where: 'account',
		default: 'yyyy-MM-dd HH-mm-ss [{{number}}]',
	},
	keepOriginalUploading: {
		where: 'account',
		default: false,
	},
	memo: {
		where: 'account',
		default: null,
	},
	reactions: {
		where: 'account',
		default: ['👍', '❤️', '😆', '🤔', '😮', '🎉', '💢', '😥', '😇', '🍮'],
	},
	pinnedEmojis: {
		where: 'account',
		default: [],
	},
	reactionAcceptance: {
		where: 'account',
		default: 'nonSensitiveOnly' as 'likeOnly' | 'likeOnlyForRemote' | 'nonSensitiveOnly' | 'nonSensitiveOnlyForLocalLikeOnlyForRemote' | null,
	},
	mutedAds: {
		where: 'account',
		default: [] as string[],
	},

	menu: {
		where: 'deviceAccount',
		default: [
			'notifications',
			'clips',
			'drive',
			'followRequests',
			'-',
			'explore',
			'announcements',
			'search',
			'-',
			'ui',
		],
	},
	visibility: {
		where: 'deviceAccount',
		default: 'public' as (typeof Misskey.noteVisibilities)[number],
	},
	localOnly: {
		where: 'deviceAccount',
		default: false,
	},
	showPreview: {
		where: 'device',
		default: false,
	},
	statusbars: {
		where: 'deviceAccount',
		default: [] as {
			name: string;
			id: string;
			type: string;
			size: 'verySmall' | 'small' | 'medium' | 'large' | 'veryLarge';
			black: boolean;
			props: Record<string, any>;
		}[],
	},
	widgets: {
		where: 'account',
		default: [] as {
			name: string;
			id: string;
			place: string | null;
			data: Record<string, any>;
		}[],
	},
	tl: {
		where: 'deviceAccount',
		default: {
			src: 'home' as 'home' | 'local' | 'social' | 'global' | `list:${string}`,
			userList: null as Misskey.entities.UserList | null,
			filter: {
				withReplies: true,
				withRenotes: true,
				withSensitive: true,
				onlyFiles: false,
			},
		},
	},
	pinnedUserLists: {
		where: 'deviceAccount',
		default: [] as Misskey.entities.UserList[],
	},

	overridedDeviceKind: {
		where: 'device',
		default: null as DeviceKind | null,
	},
	serverDisconnectedBehavior: {
		where: 'device',
		default: 'quiet' as 'quiet' | 'reload' | 'dialog',
	},
	nsfw: {
		where: 'device',
		default: 'respect' as 'respect' | 'force' | 'ignore',
	},
	highlightSensitiveMedia: {
		where: 'device',
		default: false,
	},
	animation: {
		where: 'device',
		default: !window.matchMedia('(prefers-reduced-motion)').matches,
	},
	animatedMfm: {
		where: 'device',
<<<<<<< HEAD
		default: true,
=======
		default: !window.matchMedia('(prefers-reduced-motion)').matches,
>>>>>>> e8518de0
	},
	advancedMfm: {
		where: 'device',
		default: true,
	},
	showReactionsCount: {
		where: 'device',
		default: false,
	},
	enableQuickAddMfmFunction: {
		where: 'device',
		default: false,
	},
	loadRawImages: {
		where: 'device',
		default: false,
	},
	imageNewTab: {
		where: 'device',
		default: false,
	},
	disableShowingAnimatedImages: {
		where: 'device',
		default: window.matchMedia('(prefers-reduced-motion)').matches,
	},
	emojiStyle: {
		where: 'device',
		default: 'twemoji', // twemoji / fluentEmoji / native
	},
	menuStyle: {
		where: 'device',
		default: 'auto' as 'auto' | 'popup' | 'drawer',
	},
	useBlurEffectForModal: {
		where: 'device',
		default: DEFAULT_DEVICE_KIND === 'desktop',
	},
	useBlurEffect: {
		where: 'device',
		default: DEFAULT_DEVICE_KIND === 'desktop',
	},
	showFixedPostForm: {
		where: 'device',
		default: false,
	},
	showFixedPostFormInChannel: {
		where: 'device',
		default: false,
	},
	enableInfiniteScroll: {
		where: 'device',
		default: true,
	},
	useReactionPickerForContextMenu: {
		where: 'device',
		default: false,
	},
	showGapBetweenNotesInTimeline: {
		where: 'device',
		default: false,
	},
	darkMode: {
		where: 'device',
		default: false,
	},
	instanceTicker: {
		where: 'device',
		default: 'remote' as 'none' | 'remote' | 'always',
	},
	emojiPickerScale: {
		where: 'device',
		default: 1,
	},
	emojiPickerWidth: {
		where: 'device',
		default: 1,
	},
	emojiPickerHeight: {
		where: 'device',
		default: 2,
	},
	emojiPickerStyle: {
		where: 'device',
		default: 'auto' as 'auto' | 'popup' | 'drawer',
	},
	recentlyUsedEmojis: {
		where: 'device',
		default: [] as string[],
	},
	recentlyUsedUsers: {
		where: 'device',
		default: [] as string[],
	},
	defaultSideView: {
		where: 'device',
		default: false,
	},
	menuDisplay: {
		where: 'device',
		default: 'sideFull' as 'sideFull' | 'sideIcon' | 'top',
	},
	reportError: {
		where: 'device',
		default: false,
	},
	squareAvatars: {
		where: 'device',
		default: false,
	},
	showAvatarDecorations: {
		where: 'device',
		default: true,
	},
	postFormWithHashtags: {
		where: 'device',
		default: false,
	},
	postFormHashtags: {
		where: 'device',
		default: '',
	},
	themeInitial: {
		where: 'device',
		default: true,
	},
	numberOfPageCache: {
		where: 'device',
		default: 3,
	},
	showNoteActionsOnlyHover: {
		where: 'device',
		default: false,
	},
	showClipButtonInNoteFooter: {
		where: 'device',
		default: false,
	},
	reactionsDisplaySize: {
		where: 'device',
		default: 'medium' as 'small' | 'medium' | 'large',
	},
	limitWidthOfReaction: {
		where: 'device',
		default: true,
	},
	forceShowAds: {
		where: 'device',
		default: false,
	},
	aiChanMode: {
		where: 'device',
		default: false,
	},
	devMode: {
		where: 'device',
		default: false,
	},
	mediaListWithOneImageAppearance: {
		where: 'device',
		default: 'expand' as 'expand' | '16_9' | '1_1' | '2_3',
	},
	notificationPosition: {
		where: 'device',
		default: 'rightBottom' as 'leftTop' | 'leftBottom' | 'rightTop' | 'rightBottom',
	},
	notificationStackAxis: {
		where: 'device',
		default: 'horizontal' as 'vertical' | 'horizontal',
	},
	enableCondensedLine: {
		where: 'device',
		default: true,
	},
	additionalUnicodeEmojiIndexes: {
		where: 'device',
		default: {} as Record<string, Record<string, string[]>>,
	},
	keepScreenOn: {
		where: 'device',
		default: false,
	},
	defaultWithReplies: {
		where: 'account',
		default: false,
	},
	disableStreamingTimeline: {
		where: 'device',
		default: false,
	},
	useGroupedNotifications: {
		where: 'device',
		default: true,
	},
	dataSaver: {
		where: 'device',
		default: {
			media: false,
			avatar: false,
			urlPreview: false,
			code: false,
		} as Record<string, boolean>,
	},
	enableSeasonalScreenEffect: {
		where: 'device',
		default: false,
	},
	dropAndFusion: {
		where: 'device',
		default: {
			bgmVolume: 0.25,
			sfxVolume: 1,
		},
	},
	hemisphere: {
		where: 'device',
		default: hemisphere as 'N' | 'S',
	},
	enableHorizontalSwipe: {
		where: 'device',
		default: true,
	},
	useNativeUIForVideoAudioPlayer: {
		where: 'device',
		default: false,
	},
	keepOriginalFilename: {
		where: 'device',
		default: true,
	},
	alwaysConfirmFollow: {
		where: 'device',
		default: true,
	},
	confirmWhenRevealingSensitiveMedia: {
		where: 'device',
		default: false,
	},
	contextMenu: {
		where: 'device',
		default: 'app' as 'app' | 'appWithShift' | 'native',
	},
	skipNoteRender: {
		where: 'device',
		default: true,
	},

	sound_masterVolume: {
		where: 'device',
		default: 0.3,
	},
	sound_notUseSound: {
		where: 'device',
		default: false,
	},
	sound_useSoundOnlyWhenActive: {
		where: 'device',
		default: false,
	},
	sound_note: {
		where: 'device',
		default: { type: 'syuilo/n-aec', volume: 1 } as SoundStore,
	},
	sound_noteMy: {
		where: 'device',
		default: { type: 'syuilo/n-cea-4va', volume: 1 } as SoundStore,
	},
	sound_notification: {
		where: 'device',
		default: { type: 'syuilo/n-ea', volume: 1 } as SoundStore,
	},
	sound_reaction: {
		where: 'device',
		default: { type: 'syuilo/bubble2', volume: 1 } as SoundStore,
	},
  denyaize: {
    where: 'device',
    default: false,
  }
}));

// TODO: 他のタブと永続化されたstateを同期

const PREFIX = 'miux:' as const;

export type Plugin = {
	id: string;
	name: string;
	active: boolean;
	config?: Record<string, { default: any }>;
	configData: Record<string, any>;
	token: string;
	src: string | null;
	version: string;
	ast: Ast.Node[];
	author?: string;
	description?: string;
	permissions?: string[];
};

interface Watcher {
	key: string;
	callback: (value: unknown) => void;
}

/**
 * 常にメモリにロードしておく必要がないような設定情報を保管するストレージ(非リアクティブ)
 */

export class ColdDeviceStorage {
	public static default = {
		lightTheme,
		darkTheme,
		syncDeviceDarkMode: true,
		plugins: [] as Plugin[],
	};

	public static watchers: Watcher[] = [];

	public static get<T extends keyof typeof ColdDeviceStorage.default>(key: T): typeof ColdDeviceStorage.default[T] {
		// TODO: indexedDBにする
		//       ただしその際はnullチェックではなくキー存在チェックにしないとダメ
		//       (indexedDBはnullを保存できるため、ユーザーが意図してnullを格納した可能性がある)
		const value = miLocalStorage.getItem(`${PREFIX}${key}`);
		if (value == null) {
			return ColdDeviceStorage.default[key];
		} else {
			return JSON.parse(value);
		}
	}

	public static getAll(): Partial<typeof this.default> {
		return (Object.keys(this.default) as (keyof typeof this.default)[]).reduce<Partial<typeof this.default>>((acc, key) => {
			const value = localStorage.getItem(PREFIX + key);
			if (value != null) {
				acc[key] = JSON.parse(value);
			}
			return acc;
		}, {});
	}

	public static set<T extends keyof typeof ColdDeviceStorage.default>(key: T, value: typeof ColdDeviceStorage.default[T]): void {
		// 呼び出し側のバグ等で undefined が来ることがある
		// undefined を文字列として miLocalStorage に入れると参照する際の JSON.parse でコケて不具合の元になるため無視

		if (value === undefined) {
			console.error(`attempt to store undefined value for key '${key}'`);
			return;
		}

		miLocalStorage.setItem(`${PREFIX}${key}`, JSON.stringify(value));

		for (const watcher of this.watchers) {
			if (watcher.key === key) watcher.callback(value);
		}
	}

	public static watch(key, callback) {
		this.watchers.push({ key, callback });
	}

	// TODO: VueのcustomRef使うと良い感じになるかも
	public static ref<T extends keyof typeof ColdDeviceStorage.default>(key: T) {
		const v = ColdDeviceStorage.get(key);
		const r = ref(v);
		// TODO: このままではwatcherがリークするので開放する方法を考える
		this.watch(key, v => {
			r.value = v;
		});
		return r;
	}

	/**
	 * 特定のキーの、簡易的なgetter/setterを作ります
	 * 主にvue場で設定コントロールのmodelとして使う用
	 */
	public static makeGetterSetter<K extends keyof typeof ColdDeviceStorage.default>(key: K) {
		// TODO: VueのcustomRef使うと良い感じになるかも
		const valueRef = ColdDeviceStorage.ref(key);
		return {
			get: () => {
				return valueRef.value;
			},
			set: (value: typeof ColdDeviceStorage.default[K]) => {
				const val = value;
				ColdDeviceStorage.set(key, val);
			},
		};
	}
}<|MERGE_RESOLUTION|>--- conflicted
+++ resolved
@@ -9,10 +9,10 @@
 import lightTheme from '@@/themes/l-light.json5';
 import darkTheme from '@@/themes/d-green-lime.json5';
 import type { SoundType } from '@/scripts/sound.js';
+import type { Ast } from '@syuilo/aiscript';
 import { DEFAULT_DEVICE_KIND, type DeviceKind } from '@/scripts/device-kind.js';
 import { miLocalStorage } from '@/local-storage.js';
 import { Storage } from '@/pizzax.js';
-import type { Ast } from '@syuilo/aiscript';
 
 interface PostFormAction {
 	title: string,
@@ -228,11 +228,7 @@
 	},
 	animatedMfm: {
 		where: 'device',
-<<<<<<< HEAD
-		default: true,
-=======
 		default: !window.matchMedia('(prefers-reduced-motion)').matches,
->>>>>>> e8518de0
 	},
 	advancedMfm: {
 		where: 'device',
@@ -507,10 +503,10 @@
 		where: 'device',
 		default: { type: 'syuilo/bubble2', volume: 1 } as SoundStore,
 	},
-  denyaize: {
-    where: 'device',
-    default: false,
-  }
+	denyaize: {
+		where: 'device',
+		default: false,
+	},
 }));
 
 // TODO: 他のタブと永続化されたstateを同期
