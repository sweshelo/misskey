<!--
SPDX-FileCopyrightText: syuilo and other misskey contributors
SPDX-License-Identifier: AGPL-3.0-only
-->

<template>
<div class="_gaps_m">
	<MkSelect v-model="lang">
		<template #label>{{ i18n.ts.uiLanguage }}</template>
		<option v-for="x in langs" :key="x[0]" :value="x[0]">{{ x[1] }}</option>
		<template #caption>
			<I18n :src="i18n.ts.i18nInfo" tag="span">
				<template #link>
					<MkLink url="https://crowdin.com/project/misskey">Crowdin</MkLink>
				</template>
			</I18n>
		</template>
	</MkSelect>

	<MkRadios v-model="overridedDeviceKind">
		<template #label>{{ i18n.ts.overridedDeviceKind }}</template>
		<option :value="null">{{ i18n.ts.auto }}</option>
		<option value="smartphone"><i class="ti ti-device-mobile"/> {{ i18n.ts.smartphone }}</option>
		<option value="tablet"><i class="ti ti-device-tablet"/> {{ i18n.ts.tablet }}</option>
		<option value="desktop"><i class="ti ti-device-desktop"/> {{ i18n.ts.desktop }}</option>
	</MkRadios>

	<FormSection>
		<div class="_gaps_s">
			<MkSwitch v-model="showFixedPostForm">{{ i18n.ts.showFixedPostForm }}</MkSwitch>
			<MkSwitch v-model="showFixedPostFormInChannel">{{ i18n.ts.showFixedPostFormInChannel }}</MkSwitch>
			<MkSwitch v-model="showTimelineReplies">{{ i18n.ts.flagShowTimelineReplies }}<template #caption>{{ i18n.ts.flagShowTimelineRepliesDescription }} {{ i18n.ts.reflectMayTakeTime }}</template></MkSwitch>
		</div>
	</FormSection>

	<FormSection>
		<template #label>{{ i18n.ts.displayOfNote }}</template>

		<div class="_gaps_m">
			<div class="_gaps_s">
				<MkSwitch v-model="showNoteActionsOnlyHover">{{ i18n.ts.showNoteActionsOnlyHover }}</MkSwitch>
				<MkSwitch v-model="showClipButtonInNoteFooter">{{ i18n.ts.showClipButtonInNoteFooter }}</MkSwitch>
				<MkSwitch v-model="collapseRenotes">{{ i18n.ts.collapseRenotes }}</MkSwitch>
				<MkSwitch v-model="advancedMfm">{{ i18n.ts.enableAdvancedMfm }}</MkSwitch>
				<MkSwitch v-if="advancedMfm" v-model="animatedMfm">{{ i18n.ts.enableAnimatedMfm }}</MkSwitch>
				<MkSwitch v-model="showGapBetweenNotesInTimeline">{{ i18n.ts.showGapBetweenNotesInTimeline }}</MkSwitch>
				<MkSwitch v-model="loadRawImages">{{ i18n.ts.loadRawImages }}</MkSwitch>
				<MkSwitch v-model="useReactionPickerForContextMenu">{{ i18n.ts.useReactionPickerForContextMenu }}</MkSwitch>
				<MkRadios v-model="reactionsDisplaySize">
					<template #label>{{ i18n.ts.reactionsDisplaySize }}</template>
					<option value="small">{{ i18n.ts.small }}</option>
					<option value="medium">{{ i18n.ts.medium }}</option>
					<option value="large">{{ i18n.ts.large }}</option>
				</MkRadios>
			</div>

			<MkSelect v-model="instanceTicker">
				<template #label>{{ i18n.ts.instanceTicker }}</template>
				<option value="none">{{ i18n.ts._instanceTicker.none }}</option>
				<option value="remote">{{ i18n.ts._instanceTicker.remote }}</option>
				<option value="always">{{ i18n.ts._instanceTicker.always }}</option>
			</MkSelect>

			<MkSelect v-model="nsfw">
				<template #label>{{ i18n.ts.displayOfSensitiveMedia }}</template>
				<option value="respect">{{ i18n.ts._displayOfSensitiveMedia.respect }}</option>
				<option value="ignore">{{ i18n.ts._displayOfSensitiveMedia.ignore }}</option>
				<option value="force">{{ i18n.ts._displayOfSensitiveMedia.force }}</option>
			</MkSelect>

			<MkRadios v-model="mediaListWithOneImageAppearance">
				<template #label>{{ i18n.ts.mediaListWithOneImageAppearance }}</template>
				<option value="expand">{{ i18n.ts.default }}</option>
				<option value="16_9">{{ i18n.t('limitTo', { x: '16:9' }) }}</option>
				<option value="1_1">{{ i18n.t('limitTo', { x: '1:1' }) }}</option>
				<option value="2_3">{{ i18n.t('limitTo', { x: '2:3' }) }}</option>
			</MkRadios>
		</div>
	</FormSection>

	<FormSection>
		<template #label>{{ i18n.ts.notificationDisplay }}</template>

		<div class="_gaps_m">
			<MkRadios v-model="notificationPosition">
				<template #label>{{ i18n.ts.position }}</template>
				<option value="leftTop"><i class="ti ti-align-box-left-top"></i> {{ i18n.ts.leftTop }}</option>
				<option value="rightTop"><i class="ti ti-align-box-right-top"></i> {{ i18n.ts.rightTop }}</option>
				<option value="leftBottom"><i class="ti ti-align-box-left-bottom"></i> {{ i18n.ts.leftBottom }}</option>
				<option value="rightBottom"><i class="ti ti-align-box-right-bottom"></i> {{ i18n.ts.rightBottom }}</option>
			</MkRadios>

			<MkRadios v-model="notificationStackAxis">
				<template #label>{{ i18n.ts.stackAxis }}</template>
				<option value="vertical"><i class="ti ti-carousel-vertical"></i> {{ i18n.ts.vertical }}</option>
				<option value="horizontal"><i class="ti ti-carousel-horizontal"></i> {{ i18n.ts.horizontal }}</option>
			</MkRadios>

			<MkButton @click="testNotification('client')">{{ i18n.ts._notification.checkNotificationBehavior }}</MkButton>
		</div>
	</FormSection>

	<FormSection>
		<template #label>{{ i18n.ts.appearance }}</template>

		<div class="_gaps_m">
			<div class="_gaps_s">
				<MkSwitch v-model="reduceAnimation">{{ i18n.ts.reduceUiAnimation }}</MkSwitch>
				<MkSwitch v-model="useBlurEffect">{{ i18n.ts.useBlurEffect }}</MkSwitch>
				<MkSwitch v-model="useBlurEffectForModal">{{ i18n.ts.useBlurEffectForModal }}</MkSwitch>
				<MkSwitch v-model="disableShowingAnimatedImages">{{ i18n.ts.disableShowingAnimatedImages }}</MkSwitch>
				<MkSwitch v-model="squareAvatars">{{ i18n.ts.squareAvatars }}</MkSwitch>
				<MkSwitch v-model="useSystemFont">{{ i18n.ts.useSystemFont }}</MkSwitch>
				<MkSwitch v-model="disableDrawer">{{ i18n.ts.disableDrawer }}</MkSwitch>
				<MkSwitch v-model="forceShowAds">{{ i18n.ts.forceShowAds }}</MkSwitch>
				<MkSwitch v-model="enableDataSaverMode">{{ i18n.ts.dataSaver }}</MkSwitch>
			</div>
			<div>
				<MkRadios v-model="emojiStyle">
					<template #label>{{ i18n.ts.emojiStyle }}</template>
					<option value="native">{{ i18n.ts.native }}</option>
					<option value="fluentEmoji">Fluent Emoji</option>
					<option value="twemoji">Twemoji</option>
				</MkRadios>
				<div style="margin: 8px 0 0 0; font-size: 1.5em;"><Mfm :key="emojiStyle" text="🍮🍦🍭🍩🍰🍫🍬🥞🍪"/></div>
			</div>

			<MkRadios v-model="fontSize">
				<template #label>{{ i18n.ts.fontSize }}</template>
				<option :value="null"><span style="font-size: 14px;">Aa</span></option>
				<option value="1"><span style="font-size: 15px;">Aa</span></option>
				<option value="2"><span style="font-size: 16px;">Aa</span></option>
				<option value="3"><span style="font-size: 17px;">Aa</span></option>
			</MkRadios>
		</div>
	</FormSection>

	<FormSection>
		<template #label>{{ i18n.ts.behavior }}</template>

		<div class="_gaps_m">
			<div class="_gaps_s">
				<MkSwitch v-model="imageNewTab">{{ i18n.ts.openImageInNewTab }}</MkSwitch>
				<MkSwitch v-model="enableInfiniteScroll">{{ i18n.ts.enableInfiniteScroll }}</MkSwitch>
			</div>
			<MkSelect v-model="serverDisconnectedBehavior">
				<template #label>{{ i18n.ts.whenServerDisconnected }}</template>
				<option value="reload">{{ i18n.ts._serverDisconnectedBehavior.reload }}</option>
				<option value="dialog">{{ i18n.ts._serverDisconnectedBehavior.dialog }}</option>
				<option value="quiet">{{ i18n.ts._serverDisconnectedBehavior.quiet }}</option>
			</MkSelect>
			<MkRange v-model="numberOfPageCache" :min="1" :max="10" :step="1" easing>
				<template #label>{{ i18n.ts.numberOfPageCache }}</template>
				<template #caption>{{ i18n.ts.numberOfPageCacheDescription }}</template>
			</MkRange>
		</div>
	</FormSection>

	<FormSection>
		<template #label>{{ i18n.ts.other }}</template>

		<div class="_gaps">
			<MkFolder>
				<template #label>{{ i18n.ts.additionalEmojiDictionary }}</template>
				<div v-for="lang in emojiIndexLangs" class="_buttons">
					<MkButton @click="downloadEmojiIndex(lang)"><i class="ti ti-download"></i> {{ lang }}{{ defaultStore.reactiveState.additionalUnicodeEmojiIndexes.value[lang] ? ` (${ i18n.ts.installed })` : '' }}</MkButton>
					<MkButton v-if="defaultStore.reactiveState.additionalUnicodeEmojiIndexes.value[lang]" danger @click="removeEmojiIndex(lang)"><i class="ti ti-trash"></i> {{ i18n.ts.remove }}</MkButton>
				</div>
			</MkFolder>
			<FormLink to="/settings/deck">{{ i18n.ts.deck }}</FormLink>
			<FormLink to="/settings/custom-css"><template #icon><i class="ti ti-code"></i></template>{{ i18n.ts.customCss }}</FormLink>
		</div>
	</FormSection>
</div>
</template>

<script lang="ts" setup>
import { computed, ref, watch } from 'vue';
import MkSwitch from '@/components/MkSwitch.vue';
import MkSelect from '@/components/MkSelect.vue';
import MkRadios from '@/components/MkRadios.vue';
import MkRange from '@/components/MkRange.vue';
import MkFolder from '@/components/MkFolder.vue';
import MkButton from '@/components/MkButton.vue';
import FormSection from '@/components/form/section.vue';
import FormLink from '@/components/form/link.vue';
import MkLink from '@/components/MkLink.vue';
import { langs } from '@/config';
import { defaultStore } from '@/store';
import * as os from '@/os';
import { unisonReload } from '@/scripts/unison-reload';
import { i18n } from '@/i18n';
import { definePageMetadata } from '@/scripts/page-metadata';
import { miLocalStorage } from '@/local-storage';
import { testNotification } from '@/scripts/test-notification';

const lang = ref(miLocalStorage.getItem('lang'));
const fontSize = ref(miLocalStorage.getItem('fontSize'));
const useSystemFont = ref(miLocalStorage.getItem('useSystemFont') != null);

async function reloadAsk() {
	const { canceled } = await os.confirm({
		type: 'info',
		text: i18n.ts.reloadToApplySetting,
	});
	if (canceled) return;

	unisonReload();
}

const overridedDeviceKind = computed(defaultStore.makeGetterSetter('overridedDeviceKind'));
const serverDisconnectedBehavior = computed(defaultStore.makeGetterSetter('serverDisconnectedBehavior'));
const showNoteActionsOnlyHover = computed(defaultStore.makeGetterSetter('showNoteActionsOnlyHover'));
const showClipButtonInNoteFooter = computed(defaultStore.makeGetterSetter('showClipButtonInNoteFooter'));
const reactionsDisplaySize = computed(defaultStore.makeGetterSetter('reactionsDisplaySize'));
const collapseRenotes = computed(defaultStore.makeGetterSetter('collapseRenotes'));
const reduceAnimation = computed(defaultStore.makeGetterSetter('animation', v => !v, v => !v));
const useBlurEffectForModal = computed(defaultStore.makeGetterSetter('useBlurEffectForModal'));
const useBlurEffect = computed(defaultStore.makeGetterSetter('useBlurEffect'));
const showGapBetweenNotesInTimeline = computed(defaultStore.makeGetterSetter('showGapBetweenNotesInTimeline'));
const animatedMfm = computed(defaultStore.makeGetterSetter('animatedMfm'));
const advancedMfm = computed(defaultStore.makeGetterSetter('advancedMfm'));
const emojiStyle = computed(defaultStore.makeGetterSetter('emojiStyle'));
const disableDrawer = computed(defaultStore.makeGetterSetter('disableDrawer'));
const disableShowingAnimatedImages = computed(defaultStore.makeGetterSetter('disableShowingAnimatedImages'));
const forceShowAds = computed(defaultStore.makeGetterSetter('forceShowAds'));
const loadRawImages = computed(defaultStore.makeGetterSetter('loadRawImages'));
const enableDataSaverMode = computed(defaultStore.makeGetterSetter('enableDataSaverMode'));
const imageNewTab = computed(defaultStore.makeGetterSetter('imageNewTab'));
const nsfw = computed(defaultStore.makeGetterSetter('nsfw'));
const showFixedPostForm = computed(defaultStore.makeGetterSetter('showFixedPostForm'));
const showFixedPostFormInChannel = computed(defaultStore.makeGetterSetter('showFixedPostFormInChannel'));
const numberOfPageCache = computed(defaultStore.makeGetterSetter('numberOfPageCache'));
const instanceTicker = computed(defaultStore.makeGetterSetter('instanceTicker'));
const enableInfiniteScroll = computed(defaultStore.makeGetterSetter('enableInfiniteScroll'));
const useReactionPickerForContextMenu = computed(defaultStore.makeGetterSetter('useReactionPickerForContextMenu'));
const squareAvatars = computed(defaultStore.makeGetterSetter('squareAvatars'));
const mediaListWithOneImageAppearance = computed(defaultStore.makeGetterSetter('mediaListWithOneImageAppearance'));
const notificationPosition = computed(defaultStore.makeGetterSetter('notificationPosition'));
const notificationStackAxis = computed(defaultStore.makeGetterSetter('notificationStackAxis'));
const showTimelineReplies = computed(defaultStore.makeGetterSetter('showTimelineReplies'));

watch(lang, () => {
	miLocalStorage.setItem('lang', lang.value as string);
	miLocalStorage.removeItem('locale');
});

watch(fontSize, () => {
	if (fontSize.value == null) {
		miLocalStorage.removeItem('fontSize');
	} else {
		miLocalStorage.setItem('fontSize', fontSize.value);
	}
});

watch(useSystemFont, () => {
	if (useSystemFont.value) {
		miLocalStorage.setItem('useSystemFont', 't');
	} else {
		miLocalStorage.removeItem('useSystemFont');
	}
});

watch([
	lang,
	fontSize,
	useSystemFont,
	enableInfiniteScroll,
	squareAvatars,
	showNoteActionsOnlyHover,
	showGapBetweenNotesInTimeline,
	instanceTicker,
	overridedDeviceKind,
	mediaListWithOneImageAppearance,
<<<<<<< HEAD
=======
	reactionsDisplaySize,
>>>>>>> 0c7fee08
], async () => {
	await reloadAsk();
});

const emojiIndexLangs = ['en-US'];

function downloadEmojiIndex(lang: string) {
	async function main() {
		const currentIndexes = defaultStore.state.additionalUnicodeEmojiIndexes;
		function download() {
			switch (lang) {
				case 'en-US': return import('../../unicode-emoji-indexes/en-US.json').then(x => x.default);
				default: throw new Error('unrecognized lang: ' + lang);
			}
		}
		currentIndexes[lang] = await download();
		await defaultStore.set('additionalUnicodeEmojiIndexes', currentIndexes);
	}

	os.promiseDialog(main());
}

function removeEmojiIndex(lang: string) {
	async function main() {
		const currentIndexes = defaultStore.state.additionalUnicodeEmojiIndexes;
		delete currentIndexes[lang];
		await defaultStore.set('additionalUnicodeEmojiIndexes', currentIndexes);
	}

	os.promiseDialog(main());
}

const headerActions = $computed(() => []);

const headerTabs = $computed(() => []);

definePageMetadata({
	title: i18n.ts.general,
	icon: 'ti ti-adjustments',
});
</script><|MERGE_RESOLUTION|>--- conflicted
+++ resolved
@@ -272,10 +272,7 @@
 	instanceTicker,
 	overridedDeviceKind,
 	mediaListWithOneImageAppearance,
-<<<<<<< HEAD
-=======
 	reactionsDisplaySize,
->>>>>>> 0c7fee08
 ], async () => {
 	await reloadAsk();
 });
