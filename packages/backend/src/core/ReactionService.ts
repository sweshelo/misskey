/*
 * SPDX-FileCopyrightText: syuilo and misskey-project
 * SPDX-License-Identifier: AGPL-3.0-only
 */

import { Inject, Injectable } from '@nestjs/common';
import { DI } from '@/di-symbols.js';
import type { EmojisRepository, NoteReactionsRepository, UsersRepository, NotesRepository, MiMeta } from '@/models/_.js';
import { IdentifiableError } from '@/misc/identifiable-error.js';
import type { MiRemoteUser, MiUser } from '@/models/User.js';
import type { MiNote } from '@/models/Note.js';
import { IdService } from '@/core/IdService.js';
import type { MiNoteReaction } from '@/models/NoteReaction.js';
import { isDuplicateKeyValueError } from '@/misc/is-duplicate-key-value-error.js';
import { GlobalEventService } from '@/core/GlobalEventService.js';
import { NotificationService } from '@/core/NotificationService.js';
import PerUserReactionsChart from '@/core/chart/charts/per-user-reactions.js';
import { emojiRegex } from '@/misc/emoji-regex.js';
import { ApDeliverManagerService } from '@/core/activitypub/ApDeliverManagerService.js';
import { NoteEntityService } from '@/core/entities/NoteEntityService.js';
import { UserEntityService } from '@/core/entities/UserEntityService.js';
import { ApRendererService } from '@/core/activitypub/ApRendererService.js';
import { bindThis } from '@/decorators.js';
import { UtilityService } from '@/core/UtilityService.js';
import { UserBlockingService } from '@/core/UserBlockingService.js';
import { CustomEmojiService } from '@/core/CustomEmojiService.js';
import { RoleService } from '@/core/RoleService.js';
import { FeaturedService } from '@/core/FeaturedService.js';
import { trackPromise } from '@/misc/promise-tracker.js';
import { isQuote, isRenote } from '@/misc/is-renote.js';
import { ReactionsBufferingService } from '@/core/ReactionsBufferingService.js';
import { PER_NOTE_REACTION_USER_PAIR_CACHE_MAX } from '@/const.js';

const FALLBACK = '\u2764';

const legacies: Record<string, string> = {
	'like': '👍',
	'love': '\u2764', // ハート、異体字セレクタを入れない
	'laugh': '😆',
	'hmm': '🤔',
	'surprise': '😮',
	'congrats': '🎉',
	'angry': '💢',
	'confused': '😥',
	'rip': '😇',
	'pudding': '🍮',
	'star': '⭐',
};

type DecodedReaction = {
	/**
	 * リアクション名 (Unicode Emoji or ':name@hostname' or ':name@.')
	 */
	reaction: string;

	/**
	 * name (カスタム絵文字の場合name, Emojiクエリに使う)
	 */
	name?: string;

	/**
	 * host (カスタム絵文字の場合host, Emojiクエリに使う)
	 */
	host?: string | null;
};

const isCustomEmojiRegexp = /^:([\w+-]+)(?:@\.)?:$/;
const decodeCustomEmojiRegexp = /^:([\w+-]+)(?:@([\w.-]+))?:$/;

@Injectable()
export class ReactionService {
	constructor(
		@Inject(DI.meta)
		private meta: MiMeta,

		@Inject(DI.usersRepository)
		private usersRepository: UsersRepository,

		@Inject(DI.notesRepository)
		private notesRepository: NotesRepository,

		@Inject(DI.noteReactionsRepository)
		private noteReactionsRepository: NoteReactionsRepository,

		@Inject(DI.emojisRepository)
		private emojisRepository: EmojisRepository,

		private utilityService: UtilityService,
		private customEmojiService: CustomEmojiService,
		private roleService: RoleService,
		private userEntityService: UserEntityService,
		private noteEntityService: NoteEntityService,
		private userBlockingService: UserBlockingService,
		private reactionsBufferingService: ReactionsBufferingService,
		private idService: IdService,
		private featuredService: FeaturedService,
		private globalEventService: GlobalEventService,
		private apRendererService: ApRendererService,
		private apDeliverManagerService: ApDeliverManagerService,
		private notificationService: NotificationService,
		private perUserReactionsChart: PerUserReactionsChart,
	) {
	}

	@bindThis
	public async create(user: { id: MiUser['id']; host: MiUser['host']; isBot: MiUser['isBot'] }, note: MiNote, _reaction?: string | null) {
		// Check blocking
		if (note.userId !== user.id) {
			const blocked = await this.userBlockingService.checkBlocked(note.userId, user.id);
			if (blocked) {
				throw new IdentifiableError('e70412a4-7197-4726-8e74-f3e0deb92aa7');
			}
		}

		// check visibility
		if (!await this.noteEntityService.isVisibleForMe(note, user.id)) {
			throw new IdentifiableError('68e9d2d1-48bf-42c2-b90a-b20e09fd3d48', 'Note not accessible for you.');
		}

		// Check if note is Renote
		if (isRenote(note) && !isQuote(note)) {
			throw new IdentifiableError('12c35529-3c79-4327-b1cc-e2cf63a71925', 'You cannot react to Renote.');
		}

		let reaction = _reaction ?? FALLBACK;

		if (note.reactionAcceptance === 'likeOnly' || ((note.reactionAcceptance === 'likeOnlyForRemote' || note.reactionAcceptance === 'nonSensitiveOnlyForLocalLikeOnlyForRemote') && (user.host != null))) {
			reaction = '\u2764';
		} else if (_reaction != null) {
			const custom = reaction.match(isCustomEmojiRegexp);
			if (custom) {
				const reacterHost = this.utilityService.toPunyNullable(user.host);

				const name = custom[1];
				const emoji = reacterHost == null
					? (await this.customEmojiService.localEmojisCache.fetch()).get(name)
					: await this.emojisRepository.findOneBy({
						host: reacterHost,
						name,
					});

				if (emoji) {
					if (emoji.roleIdsThatCanBeUsedThisEmojiAsReaction.length === 0 || (await this.roleService.getUserRoles(user.id)).some(r => emoji.roleIdsThatCanBeUsedThisEmojiAsReaction.includes(r.id))) {
						reaction = reacterHost ? `:${name}@${reacterHost}:` : `:${name}:`;

						// センシティブ
						if ((note.reactionAcceptance === 'nonSensitiveOnly' || note.reactionAcceptance === 'nonSensitiveOnlyForLocalLikeOnlyForRemote') && emoji.isSensitive) {
							reaction = FALLBACK;
						}

						// for media silenced host, custom emoji reactions are not allowed
						if (reacterHost != null && this.utilityService.isMediaSilencedHost(this.meta.mediaSilencedHosts, reacterHost)) {
							reaction = FALLBACK;
						}
					} else {
						// リアクションとして使う権限がない
						reaction = FALLBACK;
					}
				} else {
					reaction = FALLBACK;
				}
			} else {
				reaction = this.normalize(reaction);
			}
		}

		const record: MiNoteReaction = {
			id: this.idService.gen(),
			noteId: note.id,
			userId: user.id,
			reaction,
		};

		try {
			await this.noteReactionsRepository.insert(record);
		} catch (e) {
			if (isDuplicateKeyValueError(e)) {
				const exists = await this.noteReactionsRepository.findOneBy({
					noteId: note.id,
					userId: user.id,
					reaction,
				});

				// 同じリアクションがすでにされていたらエラー
				if (exists) throw new IdentifiableError('51c42bb4-931a-456b-bff7-e5a8a70dd298');
			} else {
				throw e;
			}
		}

		// Increment reactions count
		if (this.meta.enableReactionsBuffering) {
			await this.reactionsBufferingService.create(note.id, user.id, reaction, note.reactionAndUserPairCache);
		} else {
			const sql = `jsonb_set("reactions", '{${reaction}}', (COALESCE("reactions"->>'${reaction}', '0')::int + 1)::text::jsonb)`;
			await this.notesRepository.createQueryBuilder().update()
				.set({
					reactions: () => sql,
					...(note.reactionAndUserPairCache.length < PER_NOTE_REACTION_USER_PAIR_CACHE_MAX ? {
						reactionAndUserPairCache: () => `array_append("reactionAndUserPairCache", '${user.id}/${reaction}')`,
					} : {}),
				})
				.where('id = :id', { id: note.id })
				.execute();
		}

		// 30%の確率、セルフではない、3日以内に投稿されたノートの場合ハイライト用ランキング更新
		if (
			Math.random() < 0.3 &&
			note.userId !== user.id &&
			(Date.now() - this.idService.parse(note.id).date.getTime()) < 1000 * 60 * 60 * 24 * 3
		) {
			if (note.channelId != null) {
				if (note.replyId == null) {
					this.featuredService.updateInChannelNotesRanking(note.channelId, note.id, 1);
				}
			} else {
				if (note.visibility === 'public' && note.userHost == null && note.replyId == null) {
					this.featuredService.updateGlobalNotesRanking(note.id, 1);
					this.featuredService.updatePerUserNotesRanking(note.userId, note.id, 1);
				}
			}
		}

		if (this.meta.enableChartsForRemoteUser || (user.host == null)) {
			this.perUserReactionsChart.update(user, note);
		}

		// カスタム絵文字リアクションだったら絵文字情報も送る
		const decodedReaction = this.decodeReaction(reaction);

		const customEmoji = decodedReaction.name == null ? null : decodedReaction.host == null
			? (await this.customEmojiService.localEmojisCache.fetch()).get(decodedReaction.name)
			: await this.emojisRepository.findOne(
				{
					where: {
						name: decodedReaction.name,
						host: decodedReaction.host,
					},
				});

		this.globalEventService.publishNoteStream(note.id, 'reacted', {
			reaction: decodedReaction.reaction,
			emoji: customEmoji != null ? {
				name: customEmoji.host ? `${customEmoji.name}@${customEmoji.host}` : `${customEmoji.name}@.`,
				// || emoji.originalUrl してるのは後方互換性のため（publicUrlはstringなので??はだめ）
				url: customEmoji.publicUrl || customEmoji.originalUrl,
			} : null,
			userId: user.id,
		});

		// リアクションされたユーザーがローカルユーザーなら通知を作成
		if (note.userHost === null) {
			this.notificationService.createNotification(note.userId, 'reaction', {
				noteId: note.id,
				reaction: reaction,
			}, user.id);
		}

		//#region 配信
		if (this.userEntityService.isLocalUser(user) && !note.localOnly) {
			const content = this.apRendererService.addContext(await this.apRendererService.renderLike(record, note));
			const dm = this.apDeliverManagerService.createDeliverManager(user, content);
			if (note.userHost !== null) {
				const reactee = await this.usersRepository.findOneBy({ id: note.userId });
				dm.addDirectRecipe(reactee as MiRemoteUser);
			}

			if (['public', 'home', 'followers'].includes(note.visibility)) {
				dm.addFollowersRecipe();
			} else if (note.visibility === 'specified') {
				const visibleUsers = await Promise.all(note.visibleUserIds.map(id => this.usersRepository.findOneBy({ id })));
				for (const u of visibleUsers.filter(u => u && this.userEntityService.isRemoteUser(u))) {
					dm.addDirectRecipe(u as MiRemoteUser);
				}
			}

			trackPromise(dm.execute());
		}
		//#endregion
	}

	@bindThis
	public async delete(user: { id: MiUser['id']; host: MiUser['host']; isBot: MiUser['isBot']; }, note: MiNote, reaction?: string) {
		// if already unreacted
		const exist = await this.noteReactionsRepository.find({
			where: {
				noteId: note.id,
				userId: user.id,
				reaction
			}
		});

		if (exist == null) {
			throw new IdentifiableError('60527ec9-b4cb-4a88-a6bd-32d3ad26817d', 'not reacted');
		}

		if (exist.length > 1 && !reaction) {
			throw new IdentifiableError('b21ffbbf-037c-bfc2-e29a-3edd6174a36b', 'multi reacted');
		}

		const target = exist[0];

		if (!target) {
			throw new IdentifiableError('60527ec9-b4cb-4a88-a6bd-32d3ad26817d', 'not reacted');
		}

		// Delete reaction
		const result = await this.noteReactionsRepository.delete(target.id);

		if (result.affected !== 1) {
			throw new IdentifiableError('60527ec9-b4cb-4a88-a6bd-32d3ad26817d', 'not reacted');
		}

		// Decrement reactions count
<<<<<<< HEAD
		const sql = `jsonb_set("reactions", '{${target.reaction}}', (COALESCE("reactions"->>'${target.reaction}', '0')::int - 1)::text::jsonb)`;
		await this.notesRepository.createQueryBuilder().update()
			.set({
				reactions: () => sql,
				reactionAndUserPairCache: () => `array_remove("reactionAndUserPairCache", '${user.id}/${target.reaction}')`,
			})
			.where('id = :id', { id: note.id })
			.execute();
=======
		if (this.meta.enableReactionsBuffering) {
			await this.reactionsBufferingService.delete(note.id, user.id, exist.reaction);
		} else {
			const sql = `jsonb_set("reactions", '{${exist.reaction}}', (COALESCE("reactions"->>'${exist.reaction}', '0')::int - 1)::text::jsonb)`;
			await this.notesRepository.createQueryBuilder().update()
				.set({
					reactions: () => sql,
					reactionAndUserPairCache: () => `array_remove("reactionAndUserPairCache", '${user.id}/${exist.reaction}')`,
				})
				.where('id = :id', { id: note.id })
				.execute();
		}
>>>>>>> e8518de0

		this.globalEventService.publishNoteStream(note.id, 'unreacted', {
			reaction: this.decodeReaction(target.reaction).reaction,
			userId: user.id,
		});

		//#region 配信
		if (this.userEntityService.isLocalUser(user) && !note.localOnly) {
			const content = this.apRendererService.addContext(this.apRendererService.renderUndo(await this.apRendererService.renderLike(target, note), user));
			const dm = this.apDeliverManagerService.createDeliverManager(user, content);
			if (note.userHost !== null) {
				const reactee = await this.usersRepository.findOneBy({ id: note.userId });
				dm.addDirectRecipe(reactee as MiRemoteUser);
			}
			dm.addFollowersRecipe();
			trackPromise(dm.execute());
		}
		//#endregion
	}

	/**
	 * - 文字列タイプのレガシーな形式のリアクションを現在の形式に変換する
	 * - ローカルのリアクションのホストを `@.` にする（`decodeReaction()`の効果）
	 */
	@bindThis
	public convertLegacyReaction(reaction: string): string {
		reaction = this.decodeReaction(reaction).reaction;
		if (Object.keys(legacies).includes(reaction)) return legacies[reaction];
		return reaction;
	}

	// TODO: 廃止
	/**
	 * - 文字列タイプのレガシーな形式のリアクションを現在の形式に変換する
	 * - ローカルのリアクションのホストを `@.` にする（`decodeReaction()`の効果）
	 * - データベース上には存在する「0個のリアクションがついている」という情報を削除する
	 */
	@bindThis
	public convertLegacyReactions(reactions: MiNote['reactions']): MiNote['reactions'] {
		return Object.entries(reactions)
			.filter(([, count]) => {
				// `ReactionService.prototype.delete`ではリアクション削除時に、
				// `MiNote['reactions']`のエントリの値をデクリメントしているが、
				// デクリメントしているだけなのでエントリ自体は0を値として持つ形で残り続ける。
				// そのため、この処理がなければ、「0個のリアクションがついている」ということになってしまう。
				return count > 0;
			})
			.map(([reaction, count]) => {
				const key = this.convertLegacyReaction(reaction);

				return [key, count] as const;
			})
			.reduce<MiNote['reactions']>((acc, [key, count]) => {
				// unchecked indexed access
				const prevCount = acc[key] as number | undefined;

				acc[key] = (prevCount ?? 0) + count;

				return acc;
			}, {});
	}

	@bindThis
	public normalize(reaction: string | null): string {
		if (reaction == null) return FALLBACK;

		// 文字列タイプのリアクションを絵文字に変換
		if (Object.keys(legacies).includes(reaction)) return legacies[reaction];

		// Unicode絵文字
		const match = emojiRegex.exec(reaction);
		if (match) {
			// 合字を含む1つの絵文字
			const unicode = match[0];

			// 異体字セレクタ除去
			return unicode.match('\u200d') ? unicode : unicode.replace(/\ufe0f/g, '');
		}

		return FALLBACK;
	}

	@bindThis
	public decodeReaction(str: string): DecodedReaction {
		const custom = str.match(decodeCustomEmojiRegexp);

		if (custom) {
			const name = custom[1];
			const host = custom[2] ?? null;

			return {
				reaction: `:${name}@${host ?? '.'}:`,	// ローカル分は@以降を省略するのではなく.にする
				name,
				host,
			};
		}

		return {
			reaction: str,
			name: undefined,
			host: undefined,
		};
	}
}<|MERGE_RESOLUTION|>--- conflicted
+++ resolved
@@ -287,8 +287,8 @@
 			where: {
 				noteId: note.id,
 				userId: user.id,
-				reaction
-			}
+				reaction,
+			},
 		});
 
 		if (exist == null) {
@@ -313,7 +313,6 @@
 		}
 
 		// Decrement reactions count
-<<<<<<< HEAD
 		const sql = `jsonb_set("reactions", '{${target.reaction}}', (COALESCE("reactions"->>'${target.reaction}', '0')::int - 1)::text::jsonb)`;
 		await this.notesRepository.createQueryBuilder().update()
 			.set({
@@ -322,20 +321,6 @@
 			})
 			.where('id = :id', { id: note.id })
 			.execute();
-=======
-		if (this.meta.enableReactionsBuffering) {
-			await this.reactionsBufferingService.delete(note.id, user.id, exist.reaction);
-		} else {
-			const sql = `jsonb_set("reactions", '{${exist.reaction}}', (COALESCE("reactions"->>'${exist.reaction}', '0')::int - 1)::text::jsonb)`;
-			await this.notesRepository.createQueryBuilder().update()
-				.set({
-					reactions: () => sql,
-					reactionAndUserPairCache: () => `array_remove("reactionAndUserPairCache", '${user.id}/${exist.reaction}')`,
-				})
-				.where('id = :id', { id: note.id })
-				.execute();
-		}
->>>>>>> e8518de0
 
 		this.globalEventService.publishNoteStream(note.id, 'unreacted', {
 			reaction: this.decodeReaction(target.reaction).reaction,
