--- conflicted
+++ resolved
@@ -6,11 +6,7 @@
 import { forwardRef, Inject, Injectable } from '@nestjs/common';
 import { In } from 'typeorm';
 import { DI } from '@/di-symbols.js';
-<<<<<<< HEAD
-import type { PollsRepository, EmojisRepository, UsersRepository } from '@/models/_.js';
-=======
 import type { PollsRepository, EmojisRepository, MiMeta } from '@/models/_.js';
->>>>>>> e8518de0
 import type { Config } from '@/config.js';
 import type { MiRemoteUser } from '@/models/User.js';
 import type { MiNote } from '@/models/Note.js';
@@ -58,9 +54,6 @@
 		@Inject(DI.emojisRepository)
 		private emojisRepository: EmojisRepository,
 
-		@Inject(DI.usersRepository)
-		private usersRepository: UsersRepository,
-
 		private idService: IdService,
 		private apMfmService: ApMfmService,
 		private apResolverService: ApResolverService,
