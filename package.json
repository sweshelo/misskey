{
	"name": "misskey",
<<<<<<< HEAD
	"version": "2024.11.0-enma",
=======
	"version": "2024.3.1-enma-4",
>>>>>>> 8aa27079
	"codename": "nasubi",
	"repository": {
		"type": "git",
		"url": "https://github.com/misskey-dev/misskey.git"
	},
	"packageManager": "pnpm@9.6.0",
	"workspaces": [
		"packages/frontend-shared",
		"packages/frontend",
		"packages/frontend-embed",
		"packages/backend",
		"packages/sw",
		"packages/misskey-js",
		"packages/misskey-reversi",
		"packages/misskey-bubble-game"
	],
	"private": true,
	"scripts": {
		"build-pre": "node ./scripts/build-pre.js",
		"build-assets": "node ./scripts/build-assets.mjs",
		"build": "pnpm build-pre && pnpm -r build && pnpm build-assets",
		"build-storybook": "pnpm --filter frontend build-storybook",
		"build-misskey-js-with-types": "pnpm build-pre && pnpm --filter backend... --filter=!misskey-js build && pnpm --filter backend generate-api-json --no-build && ncp packages/backend/built/api.json packages/misskey-js/generator/api.json && pnpm --filter misskey-js update-autogen-code && pnpm --filter misskey-js build && pnpm --filter misskey-js api",
		"start": "pnpm check:connect && cd packages/backend && node ./built/boot/entry.js",
		"start:test": "cd packages/backend && cross-env NODE_ENV=test node ./built/boot/entry.js",
		"init": "pnpm migrate",
		"migrate": "cd packages/backend && pnpm migrate",
		"revert": "cd packages/backend && pnpm revert",
		"check:connect": "cd packages/backend && pnpm check:connect",
		"migrateandstart": "pnpm migrate && pnpm start",
		"watch": "pnpm dev",
		"dev": "node scripts/dev.mjs",
		"lint": "pnpm -r lint",
		"cy:open": "pnpm cypress open --browser --e2e --config-file=cypress.config.ts",
		"cy:run": "pnpm cypress run",
		"e2e": "pnpm start-server-and-test start:test http://localhost:61812 cy:run",
		"e2e-dev-container": "cp ./.config/cypress-devcontainer.yml ./.config/test.yml && pnpm start-server-and-test start:test http://localhost:61812 cy:run",
		"jest": "cd packages/backend && pnpm jest",
		"jest-and-coverage": "cd packages/backend && pnpm jest-and-coverage",
		"test": "pnpm -r test",
		"test-and-coverage": "pnpm -r test-and-coverage",
		"clean": "node ./scripts/clean.js",
		"clean-all": "node ./scripts/clean-all.js",
		"cleanall": "pnpm clean-all"
	},
	"resolutions": {
		"chokidar": "3.5.3",
		"lodash": "4.17.21"
	},
	"dependencies": {
		"cssnano": "6.1.2",
		"execa": "8.0.1",
		"fast-glob": "3.3.2",
		"ignore-walk": "6.0.5",
		"js-yaml": "4.1.0",
		"postcss": "8.4.49",
		"tar": "6.2.1",
		"terser": "5.36.0",
		"typescript": "5.6.3",
		"esbuild": "0.24.0",
		"glob": "11.0.0"
	},
	"devDependencies": {
		"@misskey-dev/eslint-plugin": "2.0.3",
		"@types/node": "22.9.0",
		"@typescript-eslint/eslint-plugin": "7.17.0",
		"@typescript-eslint/parser": "7.17.0",
		"cross-env": "7.0.3",
		"cypress": "13.15.2",
		"eslint": "9.14.0",
		"globals": "15.12.0",
		"ncp": "2.0.0",
		"start-server-and-test": "2.0.8"
	},
	"optionalDependencies": {
		"@tensorflow/tfjs-core": "4.4.0"
	}
}<|MERGE_RESOLUTION|>--- conflicted
+++ resolved
@@ -1,10 +1,6 @@
 {
 	"name": "misskey",
-<<<<<<< HEAD
-	"version": "2024.11.0-enma",
-=======
-	"version": "2024.3.1-enma-4",
->>>>>>> 8aa27079
+	"version": "2024.11.0-enma-5",
 	"codename": "nasubi",
 	"repository": {
 		"type": "git",
