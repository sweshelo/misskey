--- conflicted
+++ resolved
@@ -1,10 +1,6 @@
 {
 	"name": "misskey",
-<<<<<<< HEAD
-	"version": "2024.8.0-enma",
-=======
-	"version": "2024.11.0",
->>>>>>> e8518de0
+	"version": "2024.11.0-enma",
 	"codename": "nasubi",
 	"repository": {
 		"type": "git",
