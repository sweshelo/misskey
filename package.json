--- conflicted
+++ resolved
@@ -1,10 +1,6 @@
 {
 	"name": "misskey",
-<<<<<<< HEAD
-	"version": "2024.3.1-enma-3",
-=======
-	"version": "2024.8.0",
->>>>>>> 882c8b93
+	"version": "2024.8.0-enma",
 	"codename": "nasubi",
 	"repository": {
 		"type": "git",
