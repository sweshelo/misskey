{
	"name": "misskey",
<<<<<<< HEAD
	"version": "13.14.2",
=======
	"version": "2023.9.0-beta.5",
>>>>>>> 0c7fee08
	"codename": "nasubi",
	"repository": {
		"type": "git",
		"url": "https://github.com/misskey-dev/misskey.git"
	},
<<<<<<< HEAD
	"packageManager": "pnpm@8.6.10",
=======
	"packageManager": "pnpm@8.7.4",
>>>>>>> 0c7fee08
	"workspaces": [
		"packages/frontend",
		"packages/backend",
		"packages/sw"
	],
	"private": true,
	"scripts": {
		"build-pre": "node ./scripts/build-pre.js",
		"build-assets": "node ./scripts/build-assets.mjs",
		"build": "pnpm build-pre && pnpm -r build && pnpm build-assets",
		"build-storybook": "pnpm --filter frontend build-storybook",
		"start": "pnpm check:connect && cd packages/backend && node ./built/boot/index.js",
		"start:test": "cd packages/backend && cross-env NODE_ENV=test node ./built/boot/index.js",
		"init": "pnpm migrate",
		"migrate": "cd packages/backend && pnpm migrate",
		"check:connect": "cd packages/backend && pnpm check:connect",
		"migrateandstart": "pnpm migrate && pnpm start",
		"watch": "pnpm dev",
		"dev": "node ./scripts/dev.mjs",
		"lint": "pnpm -r lint",
		"cy:open": "pnpm cypress open --browser --e2e --config-file=cypress.config.ts",
		"cy:run": "pnpm cypress run",
		"e2e": "pnpm start-server-and-test start:test http://localhost:61812 cy:run",
		"jest": "cd packages/backend && pnpm jest",
		"jest-and-coverage": "cd packages/backend && pnpm jest-and-coverage",
		"test": "pnpm -r test",
		"test-and-coverage": "pnpm -r test-and-coverage",
		"clean": "node ./scripts/clean.js",
		"clean-all": "node ./scripts/clean-all.js",
		"cleanall": "pnpm clean-all"
	},
	"resolutions": {
		"chokidar": "3.5.3",
		"lodash": "4.17.21"
	},
	"dependencies": {
		"execa": "8.0.1",
		"cssnano": "6.0.1",
		"js-yaml": "4.1.0",
		"postcss": "8.4.27",
		"terser": "5.19.2",
		"typescript": "5.2.2"
	},
	"devDependencies": {
		"@typescript-eslint/eslint-plugin": "6.6.0",
		"@typescript-eslint/parser": "6.6.0",
		"cross-env": "7.0.3",
		"cypress": "13.1.0",
		"eslint": "8.48.0",
		"start-server-and-test": "2.0.0"
	},
	"optionalDependencies": {
		"@tensorflow/tfjs-core": "4.4.0"
	}
}<|MERGE_RESOLUTION|>--- conflicted
+++ resolved
@@ -1,20 +1,12 @@
 {
 	"name": "misskey",
-<<<<<<< HEAD
-	"version": "13.14.2",
-=======
 	"version": "2023.9.0-beta.5",
->>>>>>> 0c7fee08
 	"codename": "nasubi",
 	"repository": {
 		"type": "git",
 		"url": "https://github.com/misskey-dev/misskey.git"
 	},
-<<<<<<< HEAD
-	"packageManager": "pnpm@8.6.10",
-=======
 	"packageManager": "pnpm@8.7.4",
->>>>>>> 0c7fee08
 	"workspaces": [
 		"packages/frontend",
 		"packages/backend",
