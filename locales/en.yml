---
meta:
  lang: "English"
  divider: ""
common:
  misskey: "Share everything with others using Misskey."
  time:
    unknown: "unknown"
    future: "future"
    just_now: "just now"
    seconds_ago: "{}s ago"
    minutes_ago: "{}m ago"
    hours_ago: "{}h ago"
    days_ago: "{}d ago"
    weeks_ago: "{}week(s) ago"
    months_ago: "{}month(s) ago"
    years_ago: "{}year(s) ago"
  weekday-short:
    sunday: "S"
    monday: "M"
    tuesday: "T"
    wednesday: "W"
    thursday: "T"
    friday: "F"
    saturday: "S"
  reactions:
    like: "Like"
    love: "Love"
    laugh: "Laugh"
    hmm: "Hmm...?"
    surprise: "Wow"
    congrats: "Congrats!"
    angry: "Angry"
    confused: "Confused"
    pudding: "Pudding"
  delete: "Delete"
  loading: "Loading"
  ok: "OK"
  update-available: "A new version of Misskey is now available({newer}, current is {current}). Reload the page to apply the update."
  my-token-regenerated: "Your token has been generated. You will now get logged out."
common/views/components/connect-failed.vue:
  title: "Unable to connect to the server"
  description: "There is a problem either with your internet connection, or the server may be down or under maintenance. Please {try again} later."
  thanks: "Thank you for using Misskey."
  troubleshoot: "Troubleshoot"
common/views/components/connect-failed.troubleshooter.vue:
  title: "Troubleshooting"
  network: "Network connection"
  checking-network: "Checking network connection"
  internet: "Internet connection"
  checking-internet: "Checking internet connection"
  server: "Server connection"
  checking-server: "Checking server connection"
  finding: "Finding a problem"
  no-network: "There is no Network connection"
  no-network-desc: "Please make sure you are connected to the Network."
  no-internet: "There is no Internet connection"
  no-internet-desc: "Please make sure you are connected to the Internet."
  no-server: "Unable to connect to the Misskey server"
  no-server-desc: "The network connection of your PC is normal, but you could not connect to the Misskey server. There is a possibility that the server is either down or under maintenance, please try again later."
  success: "Successfully connected to the Misskey server"
  success-desc: "It seems to be able to connect. Please reload the page."
  flush: "Clean cache"
  set-version: "Specify version"
common/views/components/messaging.vue:
  search-user: "Find an user"
  you: "You"
  no-history: "No history"
common/views/components/messaging-room.vue:
  empty: "No conversations"
  more: "More"
  no-history: "There is no more history"
  resize-form: "Drag to resize"
  new-message: "New message"
common/views/components/messaging-room.form.vue:
  input-message-here: "Enter message here"
  send: "Send"
  attach-from-local: "Attach files from your pc"
  attach-from-drive: "Attach files from your Drive"
common/views/components/messaging-room.message.vue:
  is-read: "Read"
  deleted: "This message has been deleted"
common/views/components/nav.vue:
  about: "About"
  stats: "Stats"
  status: "Status"
  wiki: "Wiki"
  donors: "Donators"
  repository: "Repository"
  develop: "Developers"
  feedback: "Feedback"
common/views/components/note-menu.vue:
  favorite: "Favorite this note"
  pin: "Pin to profile page"
  remote: "Show on origin"
common/views/components/poll.vue:
  vote-to: "Vote for '{}'"
  vote-count: "{} votes"
  total-users: "{} users voted"
  vote: "Vote"
  show-result: "Show results"
  voted: "Voted"
common/views/components/poll-editor.vue:
  no-only-one-choice: "You need to enter two or more choices."
  choice-n: "Choice {}"
  remove: "Remove this choice"
  add: "+ Add a choice"
  destroy: "Destroy this poll"
common/views/components/reaction-picker.vue:
  choose-reaction: "Choose a reaction"
common/views/components/signin.vue:
  username: "Username"
  password: "Password"
  token: "Token"
  signing-in: "Signing in..."
  signin: "Sign in"
common/views/components/signup.vue:
  username: "Username"
  checking: "Checking..."
  available: "Available"
  unavailable: "Unavailable"
  error: "Network error"
  invalid-format: "Only use letters, numbers and -."
  too-short: "Please enter at least 1 character!"
  too-long: "Please enter up to 20 characters."
  password: "Password"
  password-placeholder: "We recommend more than 8 characters."
  weak-password: "Weak"
  normal-password: "So so"
  strong-password: "Strong"
  retype: "Type again"
  retype-placeholder: "Confirm your password"
  password-matched: "OK"
  password-not-matched: "Doesn't match"
  recaptcha: "Verify"
  create: "Create an Account"
  some-error: "Account creation failed for some reason. Please try again."
common/views/components/special-message.vue:
  new-year: "Happy New Year!"
  christmas: "Merry Christmas!"
common/views/components/stream-indicator.vue:
  connecting: "Connecting"
  reconnecting: "Reconnecting"
  connected: "Connected"
common/views/components/twitter-setting.vue:
  description: "If you connect your Twitter account to your Misskey account, you will be able to see your Twitter account information on your profile and you can sign-in using Twitter."
  connected-to: "You are connected to this Twitter account"
  detail: "Detail..."
  reconnect: "Reconnect"
  connect: "Link your twitter account"
  disconnect: "Disconnect"
common/views/components/uploader.vue:
  waiting: "Waiting"
common/views/components/visibility-chooser.vue:
  public: "Public"
  home: "Home"
  home-desc: "Post to the home timeline only"
  followers: "Followers"
  followers-desc: "Post to followers only"
  specified: "Direct"
  specified-desc: "Post to specified users only"
  private: "Private"
common/views/widgets/broadcast.vue:
  fetching: "Fetching"
  no-broadcasts: "No broadcasts"
  have-a-nice-day: "Have a nice day!"
  next: "Next"
common/views/widgets/donation.vue:
  title: "Donation"
  text: "To keep Misskey up and running we spend money for our domain name, servers and so on.. We don't get any money from it, and we would really appreciate it if you could donate. If you're interested contact {}. Thank you for your contribution!"
common/views/widgets/photo-stream.vue:
  title: "Photostream"
  no-photos: "No photos"
common/views/widgets/server.vue:
  title: "Server info"
  toggle: "Toggle views"
desktop/views/components/activity.chart.vue:
  total: "Black ... Total"
  notes: "Blue ... Notes"
  replies: "Red ... Replies"
  renotes: "Green ... Renotes"
desktop/views/components/activity.vue:
  title: "Activity"
  toggle: "Toggle views"
desktop/views/components/calendar.vue:
  title: "{1} / {2}"
  prev: "Previous month"
  next: "Next month"
  go: "Click to naviguate"
desktop/views/components/choose-file-from-drive-window.vue:
  choose-file: "Choosing files"
  upload: "Upload files from your PC"
  cancel: "Cancel"
  ok: "OK"
  choose-prompt: "Choose a file"
desktop/views/components/choose-folder-from-drive-window.vue:
  cancel: "Cancel"
  ok: "OK"
  choose-prompt: "Choose a Folder"
desktop/views/components/crop-window.vue:
  skip: "Skip cropping"
  cancel: "Cancel"
  ok: "OK"
desktop/views/components/drive-window.vue:
  used: "used"
  drive: "Drive"
desktop/views/components/drive.file.vue:
  avatar: "Avatar"
  banner: "Banner"
  contextmenu:
    rename: "Rename"
    copy-url: "Copy URL"
    download: "Download"
    else-files: "Others"
    set-as-avatar: "Set as avatar"
    set-as-banner: "Set as banner"
    open-in-app: "Open in app"
    add-app: "Add app"
    rename-file: "Rename file"
    input-new-file-name: "Enter new name"
    copied: "Copied"
    copied-url-to-clipboard: "Copied URL to clipboard"
desktop/views/components/drive.folder.vue:
  unable-to-process: "The operation could not be completed."
  circular-reference-detected: "The destination folder is a subfolder of the folder you wish to move."
  unhandled-error: "Unknown error"
  contextmenu:
    move-to-this-folder: "Move to this folder"
    show-in-new-window: "Open in new window"
    rename: "Rename"
    rename-folder: "Rename folder"
    input-new-folder-name: "Enter new name"
desktop/views/components/drive.nav-folder.vue:
  drive: "Drive"
desktop/views/components/drive.vue:
  search: "Search"
  load-more: "Load more"
  empty-draghover: "Drop Welcome!"
  empty-drive: "Your drive is empty"
  empty-drive-description: "You can also upload by right clicking and selecting \"Upload file\" or you can drag and drop a file onto the window."
  empty-folder: "This folder is empty"
  unable-to-process: "The operation could not be completed."
  circular-reference-detected: "The destination folder is a subfolder of the folder you wish to move."
  unhandled-error: "Unknown error"
  url-upload: "Upload from a URL"
  url-of-file: "URL of file you want to upload"
  url-upload-requested: "Upload requested"
  may-take-time: "It may take some time for the upload to complete."
  create-folder: "Create a folder"
  folder-name: "Folder name"
  contextmenu:
    create-folder: "Create a folder"
    upload: "Upload a file"
    url-upload: "Upload from a URL"
desktop/views/components/follow-button.vue:
  unfollow: "Unfollow"
  follow: "Follow"
desktop/views/components/followers-window.vue:
  followers: "Followers of {}"
desktop/views/components/followers.vue:
  empty: "Seems that you don’t have any followers."
desktop/views/components/following-window.vue:
  following: "Following {}"
desktop/views/components/following.vue:
  empty: "You don’t follow anyone."
desktop/views/components/friends-maker.vue:
  title: "Recommended users:"
  empty: "Similar users weren’t found."
  fetching: "Loading…"
  refresh: "More"
  close: "Close"
desktop/views/components/game-window.vue:
  game: "Othello"
desktop/views/components/home.vue:
  done: "Submit"
  add-widget: "Add widget:"
  profile: "Profile"
  calendar: "Calendar"
  timemachine: "Calendar (Time Machine)"
  activity: "Activity"
  rss: "RSS reader"
  trends: "Trends"
  photostream: "Photostream"
  slideshow: "Slideshow"
  version: "Version"
  broadcast: "Broadcast"
  notifications: "Notifications"
  users: "Recommended users"
  polls: "Polls"
  post-form: "Post form"
  messaging: "Messaging"
  server: "Server info"
  donation: "Donation"
  nav: "Navigation"
  tips: "Tips"
  add: "Add"
desktop/views/input-dialog.vue:
  cancel: "Cancel"
  ok: "OK"
desktop/views/components/messaging-room-window.vue:
  title: "Messages:"
desktop/views/components/messaging-window.vue:
  title: "Messaging"
desktop/views/components/note-detail.vue:
  more: "Load more conversations"
  private: "(this post is private)"
  reposted-by: "Renoted by {}"
  location: "Location"
  renote: "Renote"
  add-reaction: "Add a reaction"
desktop/views/components/note-detail.sub.vue:
  private: "(this post is private)"
desktop/views/components/notes.note.vue:
  reposted-by: "Reposted by {}"
  reply: "Reply"
  renote: "Renote"
  add-reaction: "Add a reaction"
  detail: "Show detail"
desktop/views/components/notes.vue:
  error: "Loading failed."
  retry: "Retry"
desktop/views/components/notifications.vue:
  more: "More"
  empty: "No notifications"
desktop/views/components/post-form.vue:
  note-placeholder: "What's happening?"
  reply-placeholder: "Reply to this note..."
  quote-placeholder: "Quote this note..."
  note: "Post"
  reply: "Reply"
  renote: "Renote"
  posted: "Posted!"
  replied: "Replied!"
  reposted: "Reposted!"
  note-failed: "Failed to note"
  reply-failed: "Failed to reply"
  renote-failed: "Failed to renote"
  posting: "Posting"
  attach-media-from-local: "Attach media from your pc"
  attach-media-from-drive: "Attach media from your Drive"
  attach-cancel: "Cancel attachment"
  insert-a-kao: "v(‘ω’)v"
  create-poll: "Create a poll"
  text-remain: "{} chars remaining"
desktop/views/components/post-form-window.vue:
  note: "New note"
  reply: "Reply"
  attaches: "{} media attached"
  uploading-media: "Uploading {} media"
desktop/views/components/progress-dialog.vue:
  waiting: "Waiting"
desktop/views/components/renote-form.vue:
  quote: "Quote..."
  cancel: "Cancel"
  renote: "Renote"
  reposting: "Reposting..."
  success: "Reposted!"
  failure: "Failed to Renote"
desktop/views/components/renote-form-window.vue:
  title: "Are you sure you want to renote this note?"
desktop/views/components/settings-window.vue:
<<<<<<< HEAD
  settings: "設定"
=======
  settings: "Settings"
>>>>>>> 5320f29f
desktop/views/components/settings.vue:
  profile: "Profile"
  notification: "Notification"
  apps: "Apps"
  mute: "Mute"
  drive: "Drive"
  security: "Security"
  signin: "Sign in history"
  password: "Password"
  2fa: "Two-factor authentication"
  other: "Other"
  license: "License"
  behaviour: "Behavior"
  fetch-on-scroll: "Fetch on scroll"
  fetch-on-scroll-desc: "When you scroll down the page automatically fetches additional content."
  auto-popout: "Auto pop-out window"
  auto-popout-desc: "Pop-out an opened window if possible. This setting is stored in the browser."
  advanced: "Advanced settings"
  api-via-stream: "API request via stream"
  api-via-stream-desc: "API request is performed via the WebSocket connection instead of native fetch API (for better performance). This setting is stored in the browser."
  display: "Design and display"
  customize: "Customize Home"
  dark-mode: "Dark Mode"
  circle-icons: "Use circle icons"
  gradient-window-header: "Use gradients on window headers"
  post-form-on-timeline: "Display post form at the top of the timeline"
  show-reply-target: "Display reply target"
  show-my-renotes: "Show my renote in the timeline"
  show-renoted-my-notes: "Show renoted my post in the timeline"
  show-maps: "Show the map"
  show-maps-desc: "Show the map of the location attached to the post."
  sound: "Sound"
  enable-sounds: "Enable sound"
  enable-sounds-desc: "Play a sound when you received a post/message. This setting is stored in the browser."
  volume: "Volume"
  test: "Test"
  mobile: "Mobile"
  disable-via-mobile: "Not mark the post as 'from mobile'"
  language: "Language"
  pick-language: "Select a language"
  recommended: "Recommended"
  auto: "Auto"
  specify-language: "Specify the language"
  language-desc: "You need to reload the page for the changes to take effect."
  cache: "Cache"
  clean-cache: "Cleanup"
  cache-warn: "The cache of account info/posts/replies/messages/settings stored in the browser will be deleted. You need to reload the page after cleaning up."
  cache-cleared: "Cache cleared"
  cache-cleared-desc: "Please reload the page."
  auto-watch: "Auto watch"
  auto-watch-desc: "Receive notifications about the post/reply/reaction automatically."
  about: "About Misskey"
  operator: "The admin of this instance"
  update: "Misskey Update"
  version: "Version:"
  latest-version: "Latest version:"
  update-checking: "Checking for updates"
  do-update: "Check for update"
  update-settings: "Advanced settings"
  prevent-update: "Postpone updates (not recommended)"
  prevent-update-desc: "You may reflect updates even if you select this setting. This setting is valid only this device."
  no-updates: "No updates available"
  no-updates-desc: "Your Misskey is up to date."
  update-available: "New version is available!"
  update-available-desc: "To reload the page and updates are applied."
  advanced-settings: "Advanced"
  debug-mode: "Enable the debug mode"
  debug-mode-desc: "This setting is stored in the browser."
  experimental: "Enable experimental features"
  experimental-desc: "It would make Misskey client unstable. This setting is stored in the browser."
  tools: "Tools"
  task-manager: "Task Manager"
  third-parties: "Third-party"
desktop/views/components/settings.2fa.vue:
  intro: "If you set up 2-step verification, you will need not only a password at sign-in but also a pre-registered physical device (such as your smartphone), which will improve security. "
  detail: "See details..."
  url: "https://www.google.com/landing/2step/"
  caution: "If you lose access to your device, you won't be able to connect to Misskey anymore!"
  register: "Register a device"
  already-registered: "A device is already registered"
  unregister: "Disable"
  unregistered: "Two-step authentication has been disabled."
  enter-password: "Enter the password"
  authenticator: "First, you need install Google Authenticator on your device:"
  howtoinstall: "How to install"
  scan: "And then, scan the QR code:"
  done: "Please enter the token displaying on your device:"
  submit: "Submit"
  success: "Setup completed successfully!"
  failed: "Failed to setup. please ensure that the token is correct."
  info: "From now on, enter the token that is displayed on your device in addition to your password when signing-in to Misskey."
desktop/views/components/settings.api.vue:
  intro: "To access the API, set this token as the key 'i' of request parameters."
  caution: "Please do not show this token to third parties (do not enter it somewhere else other than here) otherwise your account could get compromised."
  regeneration-of-token: "In the unlikely event that this token leaks out you can regenerate it."
  regenerate-token: "Regenerate the token"
  token: "Token:"
  enter-password: "Please enter the password"
desktop/views/components/settings.app.vue:
  no-apps: "No authorized apps"
desktop/views/components/settings.mute.vue:
  no-users: "No muted users"
desktop/views/components/settings.password.vue:
  reset: "Change your password"
  enter-current-password: "Enter the current password"
  enter-new-password: "Enter the new password"
  enter-new-password-again: "Enter the new password again"
  not-match: "New password doesn't match"
  changed: "Password updated successfully"
desktop/views/components/settings.profile.vue:
  avatar: "Avatar"
  choice-avatar: "Choose an image"
  name: "Name"
  location: "Location"
  description: "Description"
  birthday: "Birthday"
  save: "Update profile"
  is-bot: "This account is a Bot"
  is-cat: "This account is a Cat"
desktop/views/components/sub-note-content.vue:
  hidden: "(this post is private)"
  media: " media"
  poll: "Polls"
desktop/views/components/taskmanager.vue:
  title: "Task Manager"
desktop/views/components/timeline.vue:
  home: "Home"
  local: "Local"
  global: "Global"
  list: "Lists"
desktop/views/components/ui.header.account.vue:
  profile: "Your profile"
  drive: "Drive"
  favorites: "Favorites"
  lists: "Lists"
  customize: "Customize"
  settings: "Settings"
  signout: "Sign out"
  dark: "Fall in dark"
desktop/views/components/ui.header.nav.vue:
  home: "Home"
  messaging: "Messages"
  game: "Play Othello"
desktop/views/components/ui.header.notifications.vue:
  title: "Notifications"
desktop/views/components/ui.header.post.vue:
  post: "Compose new Post"
desktop/views/components/ui.header.search.vue:
  placeholder: "Search"
desktop/views/components/user-lists-window.vue:
  create-list: "Create list"
desktop/views/components/user-preview.vue:
  notes: "Posts"
  following: "Following"
  followers: "Followers"
desktop/views/components/users-list.vue:
  all: "All"
  iknow: "You know"
  load-more: "More"
  fetching: "Loading…"
desktop/views/components/users-list-item.vue:
  followed: "Follows you"
desktop/views/components/window.vue:
  popout: "Popout"
  close: "Close"
desktop/views/pages/welcome.vue:
  signin: "Log In"
  signup: "Sign up"
  signin-button: "Log in"
  signup-button: "Sign up"
  timeline: "Timeline"
desktop/views/pages/drive.vue:
  title: "Misskey Drive"
desktop/views/pages/favorites.vue:
  more: "Load More"
desktop/views/pages/home-customize.vue:
  title: "Customize home"
desktop/views/pages/note.vue:
  prev: "Previous note"
  next: "Next note"
desktop/views/pages/selectdrive.vue:
  title: "Choose file(s)"
  ok: "OK"
  cancel: "Cancel"
  upload: "Upload files from you PC"
desktop/views/pages/user-list.users.vue:
  users: "User"
  add-user: "Add a user"
  username: "Username"
desktop/views/pages/user/user.followers-you-know.vue:
  title: "Followers you know"
  loading: "Loading"
  no-users: "No users"
desktop/views/pages/user/user.friends.vue:
  title: "Frequently replied"
  loading: "Loading"
  no-users: "No users"
desktop/views/pages/user/user.header.vue:
  is-suspended: "This account has been suspended."
  is-remote: "This user is a remote user, so the information is not accurate. "
  view-remote: "See accurate information"
desktop/views/pages/user/user.home.vue:
  last-used-at: "Last active: "
desktop/views/pages/user/user.photos.vue:
  title: "Photos"
  loading: "Loading"
  no-photos: "No photos"
desktop/views/pages/user/user.profile.vue:
  follows-you: "Follows you"
  stalk: "Stalk"
  stalking: "Stalking"
  unstalk: "Unstalk"
  mute: "Mute"
  muted: "Muting"
  unmute: "Unmute"
desktop/views/pages/user/user.timeline.vue:
  default: "Posts"
  with-replies: "Posts and replies"
  with-media: "Media"
  empty: "This user has never posted yet."
desktop/views/widgets/messaging.vue:
  title: "Messaging"
desktop/views/widgets/notifications.vue:
  title: "Notifications"
  settings: "Settings"
desktop/views/widgets/polls.vue:
  title: "Polls"
  refresh: "Show others"
  nothing: "Nothing"
desktop/views/widgets/post-form.vue:
  title: "Post"
  note: "Post"
  placeholder: "What's happening?"
desktop/views/widgets/profile.vue:
  update-banner: "Click to edit your banner"
  update-avatar: "Click to edit your avatar"
desktop/views/widgets/trends.vue:
  title: "Trend"
  refresh: "Show others"
  nothing: "Nothing"
desktop/views/widgets/users.vue:
  title: "Recommended users"
  refresh: "Show others"
  no-one: "No one"
mobile/views/components/drive.vue:
  drive: "Drive"
  used: "used"
  folder-count: "Folder(s)"
  count-separator: ", "
  file-count: "File(s)"
  load-more: "Load more"
  nothing-in-drive: "Nothing"
  folder-is-empty: "This folder is empty"
mobile/views/components/drive-file-chooser.vue:
  select-file: "Choose a file"
mobile/views/components/drive-folder-chooser.vue:
  select-folder: "Choose a folder"
mobile/views/components/drive.file-detail.vue:
  download: "Download"
  rename: "Rename"
  move: "Move"
  hash: "Hash (md5)"
  exif: "EXIF"
mobile/views/components/follow-button.vue:
  follow: "Follow"
  unfollow: "Unfollow"
mobile/views/components/note.vue:
  reposted-by: "Renoted by {}"
mobile/views/components/note-detail.vue:
  reply: "Reply"
  reaction: "Reaction"
mobile/views/components/notifications.vue:
  more: "More"
  empty: "No notifications"
mobile/views/components/post-form.vue:
  submit: "Post"
  reply: "Reply"
  renote: "Renote"
  renote-placeholder: "Quote this post. (optional)"
  reply-placeholder: "Reply to this note..."
  note-placeholder: "What's happening?"
mobile/views/components/sub-note-content.vue:
  media-count: "{} media"
  poll: "Poll"
mobile/views/components/timeline.vue:
  empty: "No notes"
  load-more: "More"
mobile/views/components/ui.nav.vue:
  home: "Home"
  notifications: "Notifications"
  messaging: "Messages"
  search: "Search"
  drive: "Drive"
  settings: "Settings"
  about: "About Misskey"
mobile/views/components/user-timeline.vue:
  no-notes: "It seems this user hasn't posted yet"
  no-notes-with-media: "There is no notes with attached media"
  load-more: "More"
mobile/views/components/users-list.vue:
  all: "All"
  known: "You know"
  load-more: "More"
mobile/views/pages/drive.vue:
  drive: "Drive"
mobile/views/pages/followers.vue:
  followers-of: "Followers of {}"
mobile/views/pages/following.vue:
  following-of: "Following of {}"
mobile/views/pages/home.vue:
  home: "Home"
  local: "Local"
  global: "Global"
mobile/views/pages/messaging.vue:
  messaging: "Messaging"
mobile/views/pages/messaging-room.vue:
  messaging: "Messaging"
mobile/views/pages/note.vue:
  title: "Post"
  prev: "Previous note"
  next: "Next note"
mobile/views/pages/notifications.vue:
  notifications: "Notifications"
  read-all: "Are you sure you want to mark all unread notifications as read?"
mobile/views/pages/settings/settings.profile.vue:
  title: "Profile"
  name: "Name"
  account: "Account"
  location: "Location"
  description: "Description"
  birthday: "Birthday"
  avatar: "Avatar"
  banner: "Banner"
  is-cat: "This account is a Cat"
  save: "Update profile"
  saved: "Profile updated successfully"
  uploading: "Uploading"
  upload-failed: "Upload failed"
mobile/views/pages/search.vue:
  search: "Search"
  empty: "No posts were found for '{}'"
mobile/views/pages/selectdrive.vue:
  select-file: "Choose a file"
mobile/views/pages/settings.vue:
  signed-in-as: "Signed in as {}"
  lang: "Language"
  lang-tip: "You will need to reload the page for the changes to take effect."
  recommended: "Recommended"
  auto: "Auto"
  specify-language: "Specify the language"
  design: "Design and display"
  dark-mode: "Dark Mode"
  i-am-under-limited-internet: "I'm under limited internet"
  circle-icons: "Use circle icons"
  timeline: "Timeline"
  show-reply-target: "Show reply target"
  show-my-renotes: "Show my renotes"
  show-renoted-my-notes: "Show renoted my notes"
  post-style: "Post design"
  post-style-standard: "Standard"
  post-style-smart: "Smart"
  behavior: "Behavior"
  fetch-on-scroll: "Fetch on scroll"
  disable-via-mobile: "Without the \"mobile posts\" flag"
  load-raw-images: "Show attached pictures in high-quality"
  load-remote-media: "Show media on a remote server"
  twitter: "Twitter integration"
  twitter-connect: "Connect to your Twitter account"
  twitter-reconnect: "Reconnect"
  twitter-disconnect: "Disconnect"
  update: "Misskey Update"
  version: "Current version:"
  latest-version: "Latest version:"
  update-checking: "Checking for updates"
  check-for-updates: "Check for update"
  no-updates: "No updates available"
  no-updates-desc: "Your Misskey is up to date."
  update-available: "New version is available!"
  update-available-desc: "To reload the page and updates are applied."
  settings: "Settings"
  signout: "Sign out"
mobile/views/pages/user.vue:
  follows-you: "Follows you"
  following: "Following"
  followers: "Followers"
  notes: "Posts"
  overview: "Overview"
  timeline: "Timeline"
  media: "Media"
  is-suspended: "This account has been suspended."
  is-remote: "This user is a remote user, so the information is not accurate. "
  view-remote: "See accurate information"
mobile/views/pages/user/home.vue:
  recent-notes: "Recent notes"
  images: "Images"
  activity: "Activity"
  keywords: "Keywords"
  domains: "Domains"
  frequently-replied-users: "Frequently talking users"
  followers-you-know: "Followers you know"
  last-used-at: "Last active:"
mobile/views/pages/user/home.followers-you-know.vue:
  loading: "Loading"
  no-users: "No users"
mobile/views/pages/user/home.friends.vue:
  loading: "Loading"
  no-users: "No users"
mobile/views/pages/user/home.notes.vue:
  loading: "Loading"
  no-notes: "No notes"
mobile/views/pages/user/home.photos.vue:
  loading: "Loading"
  no-photos: "No photos"
docs:
  edit-this-page-on-github: "Did you find an error or do you want to contribute to the documentation? "
  edit-this-page-on-github-link: "Edit this page on Github!"
  api:
    entities:
      properties: "Properties"
    endpoints:
      params: "Parameters"
      res: "Response"
    props:
      name: "Name"
      type: "Type"
      optional: "Optional"
      description: "Description"
      yes: "Yes"
      no: "No"<|MERGE_RESOLUTION|>--- conflicted
+++ resolved
@@ -359,11 +359,7 @@
 desktop/views/components/renote-form-window.vue:
   title: "Are you sure you want to renote this note?"
 desktop/views/components/settings-window.vue:
-<<<<<<< HEAD
-  settings: "設定"
-=======
   settings: "Settings"
->>>>>>> 5320f29f
 desktop/views/components/settings.vue:
   profile: "Profile"
   notification: "Notification"
