--- conflicted
+++ resolved
@@ -334,11 +334,7 @@
   refresh: "More"
   close: "Close"
 desktop/views/components/game-window.vue:
-<<<<<<< HEAD
-  game: "リバーシ"
-=======
   game: "Reversi"
->>>>>>> e66d7bab
 desktop/views/components/home.vue:
   done: "Submit"
   add-widget: "Add widget:"
